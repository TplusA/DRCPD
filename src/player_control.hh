/*
 * Copyright (C) 2016, 2017  T+A elektroakustik GmbH & Co. KG
 *
 * This file is part of DRCPD.
 *
 * DRCPD is free software: you can redistribute it and/or modify
 * it under the terms of the GNU General Public License, version 3 as
 * published by the Free Software Foundation.
 *
 * DRCPD is distributed in the hope that it will be useful,
 * but WITHOUT ANY WARRANTY; without even the implied warranty of
 * MERCHANTABILITY or FITNESS FOR A PARTICULAR PURPOSE.  See the
 * GNU General Public License for more details.
 *
 * You should have received a copy of the GNU General Public License
 * along with DRCPD.  If not, see <http://www.gnu.org/licenses/>.
 */

#ifndef PLAYER_CONTROL_HH
#define PLAYER_CONTROL_HH

#include <deque>

#include "player_data.hh"
#include "player_permissions.hh"
#include "playlist_crawler.hh"
#include "logged_lock.hh"

namespace Player
{

class AudioSource;

/*!
 * Keep track of fast skip requests and user intention.
 */
class Skipper
{
  public:
    enum SkipState
    {
        REJECTED,
        FIRST_SKIP_REQUEST,
        SKIPPING,
        BACK_TO_NORMAL,
    };

    enum class SkippedResult
    {
        DONE_FORWARD,
        DONE_BACKWARD,
        SKIPPING_FORWARD,
        SKIPPING_BACKWARD,
    };

  private:
    static constexpr const signed char MAX_PENDING_SKIP_REQUESTS = 5;

    bool is_skipping_;

    /*!
     * Cumulated effect of fast skip requests.
     */
    signed char pending_skip_requests_;

  public:
    Skipper(const Skipper &) = delete;
    Skipper &operator=(const Skipper &) = delete;

    constexpr explicit Skipper():
        is_skipping_(false),
        pending_skip_requests_(0)
    {}

    void reset()
    {
        is_skipping_ = false;
        pending_skip_requests_ = 0;
    }

    SkipState forward_request(Data &data, Playlist::CrawlerIface &crawler,
                              UserIntention &previous_intention);
    SkipState backward_request(Data &data, Playlist::CrawlerIface &crawler,
                               UserIntention &previous_intention);

    /*!
     * Take actions after successfully skipping an item.
     */
    SkippedResult skipped(Data &data, Playlist::CrawlerIface &crawler,
                          bool keep_skipping);

    /*!
     * Fall back to non-skipping mode.
     *
     * Clear all pending skip requests and change the crawler direction to
     * forward mode if possible. This function also sets the user intention to
     * a non-skipping one.
     *
     * \returns
     *     True if the crawler direction has been changed from reverse to
     *     forward mode, false if the crawler already went in forward
     *     direction.
     */
    bool stop_skipping(Data &data, Playlist::CrawlerIface &crawler);

    bool has_pending_skip_requests() const
    {
        return is_skipping_ && pending_skip_requests_ != 0;
    }

  private:
    static bool set_intention_for_skipping(Data &data);
    static void set_intention_from_skipping(Data &data);
};

class Control
{
  public:
    enum class RepeatMode
    {
        NONE,
        SINGLE,
        ALL,
    };

    enum class PrefetchState
    {
        NOT_PREFETCHING,
        PREFETCHING_NEXT_LIST_ITEM,
        PREFETCHING_NEXT_LIST_ITEM_AND_PLAY_IT,
        HAVE_NEXT_LIST_ITEM,
        PREFETCHING_LIST_ITEM_INFORMATION,
        HAVE_LIST_ITEM_INFORMATION,
    };

    enum class StopReaction
    {
        NOT_ATTACHED,
        STREAM_IGNORED,
        STOPPED,
        QUEUED,
        RETRIEVE_QUEUED,
        NOP,
        RETRY,
        REPLAY_QUEUE,
        TAKE_NEXT,
    };

    enum class PlayNewMode
    {
        KEEP,
        SEND_PLAY_COMMAND_IF_IDLE,
        SEND_PAUSE_COMMAND_IF_IDLE,
    };

    enum class QueueMode
    {
        APPEND,
        REPLACE_QUEUE,
        REPLACE_ALL,
    };

    enum class ReplayResult
    {
        OK,
        GAVE_UP,
        RETRY_FAILED_HARD,
        EMPTY_QUEUE,
    };

  private:
    LoggedLock::RecMutex lock_;

    AudioSource *audio_source_;
    Data *player_;
    LoggedLock::RecMutex player_dummy_lock_;
    Playlist::CrawlerIface *crawler_;
    LoggedLock::RecMutex crawler_dummy_lock_;
    const LocalPermissionsIface *permissions_;

    Skipper skip_requests_;

    /* streams queued in streamplayer, but not playing */
    std::deque<ID::OurStream> queued_streams_;
    PrefetchState prefetch_state_;

    const std::function<bool(uint32_t)> bitrate_limiter_;
    std::function<void(void)> stop_playing_notification_;

    class Retry
    {
      private:
        static constexpr unsigned int MAX_RETRIES = 2;

        unsigned int count_;
        ID::OurStream stream_id_;

      public:
        explicit Retry():
            count_(0),
            stream_id_(ID::OurStream::make_invalid())
        {}

        void reset()
        {
            playing(ID::Stream::make_invalid());
        }

        void playing(ID::Stream stream_id)
        {
            count_ = 0;
            stream_id_ = ID::OurStream::make_from_generic_id(stream_id);
        }

        bool retry(ID::OurStream stream_id)
        {
            log_assert(stream_id.get().is_valid());

            if(stream_id_ != stream_id)
                playing(stream_id.get());

            if(count_ >= MAX_RETRIES)
                return false;

            ++count_;

            return true;
        }

        ID::OurStream get_stream_id() const { return stream_id_; }
    };

    Retry retry_data_;

  public:
    Control(const Control &) = delete;
    Control &operator=(const Control &) = delete;

    explicit Control(std::function<bool(uint32_t)> &&bitrate_limiter):
        audio_source_(nullptr),
        player_(nullptr),
        crawler_(nullptr),
        permissions_(nullptr),
        prefetch_state_(PrefetchState::NOT_PREFETCHING),
        bitrate_limiter_(bitrate_limiter)
    {
        LoggedLock::configure(lock_, "Player::Control", MESSAGE_LEVEL_DEBUG);
        LoggedLock::configure(player_dummy_lock_, "Player::Data dummy", MESSAGE_LEVEL_DEBUG);
        LoggedLock::configure(crawler_dummy_lock_, "Player::Control dummy", MESSAGE_LEVEL_DEBUG);
    }

    /*!
     * Lock this player control.
     *
     * Before calling \e any function member, the lock must be acquired using
     * this function.
     */
    std::tuple<LoggedLock::UniqueLock<LoggedLock::RecMutex>,
               LoggedLock::UniqueLock<LoggedLock::RecMutex>,
               LoggedLock::UniqueLock<LoggedLock::RecMutex>>
    lock() const
    {
        Control &ncthis(*const_cast<Control *>(this));

        return std::make_tuple(LoggedLock::UniqueLock<LoggedLock::RecMutex>(ncthis.lock_),
                               crawler_ != nullptr
                               ? crawler_->lock()
                               : LoggedLock::UniqueLock<LoggedLock::RecMutex>(ncthis.crawler_dummy_lock_),
                               player_ != nullptr
                               ? player_->lock()
                               : LoggedLock::UniqueLock<LoggedLock::RecMutex>(ncthis.player_dummy_lock_));
    }

<<<<<<< HEAD
    bool is_any_audio_source_plugged() const
    {
        return audio_source_ != nullptr;
    };

    bool is_audio_source_plugged(const AudioSource &audio_source) const
    {
        return audio_source_ == &audio_source;
    };

    bool is_active_controller() const
    {
        return player_ != nullptr && is_any_audio_source_plugged();
    }

    bool is_active_controller_for_audio_source(const AudioSource &audio_source) const
    {
        return player_ != nullptr && is_audio_source_plugged(audio_source);
    }

    bool is_active_controller_for_audio_source(const std::string &audio_source_id) const;

    void plug(AudioSource &audio_source, const std::string *blind_player_id = nullptr);
=======
    bool is_active_controller() const { return owning_view_ != nullptr; };
    bool is_active_controller_for_view(const ViewIface &view) const { return owning_view_ == &view; }
    void plug(const ViewIface &view, const std::function<void(void)> &stop_playing_notification);
>>>>>>> 93e6cade
    void plug(Data &player_data);
    void plug(Playlist::CrawlerIface &crawler, const LocalPermissionsIface &permissions);
    void plug(const LocalPermissionsIface &permissions);
    void unplug(bool is_complete_unplug);

    bool source_selected_notification(const std::string &audio_source_id);
    bool source_deselected_notification(const std::string *audio_source_id);

    void set_repeat_mode(RepeatMode repeat_mode);

    /* functions below are called as a result of user actions that are supposed
     * to take direct, immediate influence on playback, so they impose requests
     * to the system */
    void play_request();
    void stop_request();
    void pause_request();
    void jump_to_crawler_location();
    bool skip_forward_request();
    void skip_backward_request();
    void rewind_request();
    void fast_wind_set_speed_request(double speed_factor);
    void seek_stream_request(int64_t value, const std::string &units);
    void fast_wind_set_direction_request(bool is_forward);
    void fast_wind_start_request() const;
    void fast_wind_stop_request() const;

    /* functions below are called as a result of status updates from the
     * system, so they may be direct reactions to preceding user actions */
    void play_notification(ID::Stream stream_id, bool is_new_stream);
    StopReaction stop_notification(ID::Stream stream_id);
    StopReaction stop_notification(ID::Stream stream_id,
                                   const std::string &error_id,
                                   bool is_urlfifo_empty);
    void pause_notification(ID::Stream stream_id);
    void need_next_item_hint(bool queue_is_full);

  private:
    void async_list_entry_for_playing(Playlist::CrawlerIface &crawler,
                                      Playlist::CrawlerIface::FindNextItemResult result);
    void async_list_entry_to_skip(Playlist::CrawlerIface &crawler,
                                  Playlist::CrawlerIface::FindNextItemResult result);
    void async_list_entry_prefetched(Playlist::CrawlerIface &crawler,
                                     Playlist::CrawlerIface::FindNextItemResult result);

    void async_stream_details_for_playing(Playlist::CrawlerIface &crawler,
                                          Playlist::CrawlerIface::RetrieveItemInfoResult result);
    void async_stream_details_prefetched(Playlist::CrawlerIface &crawler,
                                         Playlist::CrawlerIface::RetrieveItemInfoResult result);

    void async_redirect_resolved_for_playing(size_t idx,
                                             StreamPreplayInfo::ResolvedRedirectResult result,
                                             ID::OurStream for_stream,
                                             QueueMode queue_mode, PlayNewMode play_new_mode);
    void async_redirect_resolved_prefetched(size_t idx,
                                            StreamPreplayInfo::ResolvedRedirectResult result,
                                            ID::OurStream for_stream,
                                            QueueMode queue_mode, PlayNewMode play_new_mode);

    void unexpected_resolve_error(size_t idx,
                                  Player::StreamPreplayInfo::ResolvedRedirectResult result);;

    using ProcessCrawlerItemAsyncRedirectResolved =
        void (Control::*)(size_t, StreamPreplayInfo::ResolvedRedirectResult,
                          ID::OurStream, QueueMode, PlayNewMode);

    StreamPreplayInfo::OpResult
    process_crawler_item(ProcessCrawlerItemAsyncRedirectResolved callback,
                         QueueMode queue_mode, PlayNewMode play_new_mode);
    StreamPreplayInfo::OpResult
    process_crawler_item_tail(ID::OurStream stream_id,
                              QueueMode queue_mode, PlayNewMode play_new_mode,
                              const StreamPreplayInfo::ResolvedRedirectCallback &callback);

    ReplayResult replay(ID::OurStream stream_id, bool is_retry,
                        PlayNewMode mode, bool &tool_from_queue);
    void forget_queued_and_playing(bool also_forget_playing);
};

}

#endif /* !PLAYER_CONTROL_HH */<|MERGE_RESOLUTION|>--- conflicted
+++ resolved
@@ -271,7 +271,6 @@
                                : LoggedLock::UniqueLock<LoggedLock::RecMutex>(ncthis.player_dummy_lock_));
     }
 
-<<<<<<< HEAD
     bool is_any_audio_source_plugged() const
     {
         return audio_source_ != nullptr;
@@ -294,12 +293,9 @@
 
     bool is_active_controller_for_audio_source(const std::string &audio_source_id) const;
 
-    void plug(AudioSource &audio_source, const std::string *blind_player_id = nullptr);
-=======
-    bool is_active_controller() const { return owning_view_ != nullptr; };
-    bool is_active_controller_for_view(const ViewIface &view) const { return owning_view_ == &view; }
-    void plug(const ViewIface &view, const std::function<void(void)> &stop_playing_notification);
->>>>>>> 93e6cade
+    void plug(AudioSource &audio_source,
+              const std::function<void(void)> &stop_playing_notification,
+              const std::string *blind_player_id = nullptr);
     void plug(Data &player_data);
     void plug(Playlist::CrawlerIface &crawler, const LocalPermissionsIface &permissions);
     void plug(const LocalPermissionsIface &permissions);
