/*
 * Copyright (C) 2016, 2017  T+A elektroakustik GmbH & Co. KG
 *
 * This file is part of DRCPD.
 *
 * DRCPD is free software: you can redistribute it and/or modify
 * it under the terms of the GNU General Public License, version 3 as
 * published by the Free Software Foundation.
 *
 * DRCPD is distributed in the hope that it will be useful,
 * but WITHOUT ANY WARRANTY; without even the implied warranty of
 * MERCHANTABILITY or FITNESS FOR A PARTICULAR PURPOSE.  See the
 * GNU General Public License for more details.
 *
 * You should have received a copy of the GNU General Public License
 * along with DRCPD.  If not, see <http://www.gnu.org/licenses/>.
 */

#if HAVE_CONFIG_H
#include <config.h>
#endif /* HAVE_CONFIG_H */

#include <cstring>

#include "player_control.hh"
#include "player_stopped_reason.hh"
#include "directory_crawler.hh"
#include "audiosource.hh"
#include "dbus_iface_deep.h"
#include "dbus_common.h"
#include "view_play.hh"
#include "messages.h"

enum class StreamExpected
{
    OURS_AS_EXPECTED,
    OURS_QUEUED,
    EMPTY_AS_EXPECTED,
    NOT_OURS,
    UNEXPECTEDLY_NOT_OURS,
    UNEXPECTEDLY_OURS,
    OURS_WRONG_ID,
    INVALID_ID,
};

enum class ExpectedPlayingCheckMode
{
    STOPPED,
    STOPPED_WITH_ERROR,
    SKIPPED,
};

bool Player::Skipper::set_intention_for_skipping(Player::Data &data)
{
    switch(data.get_intention())
    {
      case Player::UserIntention::NOTHING:
      case Player::UserIntention::STOPPING:
        break;

      case Player::UserIntention::PAUSING:
        data.set_intention(Player::UserIntention::SKIPPING_PAUSED);
        return true;

      case Player::UserIntention::LISTENING:
        data.set_intention(Player::UserIntention::SKIPPING_LIVE);
        return true;

      case Player::UserIntention::SKIPPING_PAUSED:
      case Player::UserIntention::SKIPPING_LIVE:
        return true;
    }

    return false;
}

void Player::Skipper::set_intention_from_skipping(Player::Data &data)
{
    switch(data.get_intention())
    {
      case Player::UserIntention::NOTHING:
      case Player::UserIntention::STOPPING:
      case Player::UserIntention::PAUSING:
      case Player::UserIntention::LISTENING:
        break;

      case Player::UserIntention::SKIPPING_PAUSED:
        data.set_intention(Player::UserIntention::PAUSING);
        break;

      case Player::UserIntention::SKIPPING_LIVE:
        data.set_intention(Player::UserIntention::LISTENING);
        break;
    }
}

bool Player::Skipper::stop_skipping(Player::Data &data, Playlist::CrawlerIface &crawler)
{
    reset();
    set_intention_from_skipping(data);

    return crawler.set_direction_forward();
}

static inline bool should_reject_skip_request(const Player::Data &data)
{
    switch(data.get_current_stream_state())
    {
      case Player::StreamState::STOPPED:
        return true;

      case Player::StreamState::BUFFERING:
      case Player::StreamState::PLAYING:
      case Player::StreamState::PAUSED:
        break;
    }

    return false;
}

Player::Skipper::SkipState
Player::Skipper::forward_request(Player::Data &data, Playlist::CrawlerIface &crawler,
                                 Player::UserIntention &previous_intention)
{
    if(should_reject_skip_request(data))
        return REJECTED;

    previous_intention = data.get_intention();

    if(pending_skip_requests_ >= MAX_PENDING_SKIP_REQUESTS)
        return REJECTED;

    if(pending_skip_requests_ == 0)
    {
        if(is_skipping_)
        {
            ++pending_skip_requests_;
            return SKIPPING;
        }
        else
        {
            if(!set_intention_for_skipping(data))
                return REJECTED;

            is_skipping_ = true;
            crawler.set_direction_forward();

            return FIRST_SKIP_REQUEST;
        }
    }

    if(++pending_skip_requests_ == 0)
    {
        stop_skipping(data, crawler);
        return BACK_TO_NORMAL;
    }

    return SKIPPING;
}

Player::Skipper::SkipState
Player::Skipper::backward_request(Player::Data &data, Playlist::CrawlerIface &crawler,
                                  Player::UserIntention &previous_intention)
{
    if(should_reject_skip_request(data))
        return REJECTED;

    previous_intention = data.get_intention();

    if(pending_skip_requests_ <= -MAX_PENDING_SKIP_REQUESTS)
        return REJECTED;

    if(pending_skip_requests_ == 0)
    {
        if(is_skipping_)
        {
            --pending_skip_requests_;
            return SKIPPING;
        }
        else
        {
            if(!set_intention_for_skipping(data))
                return REJECTED;

            is_skipping_ = true;
            crawler.set_direction_backward();

            return FIRST_SKIP_REQUEST;
        }
    }

    if(--pending_skip_requests_ == 0)
    {
        stop_skipping(data, crawler);
        return BACK_TO_NORMAL;
    }

    return SKIPPING;
}

Player::Skipper::SkippedResult
Player::Skipper::skipped(Data &data, Playlist::CrawlerIface &crawler,
                         bool keep_skipping)
{
    if(pending_skip_requests_ == 0)
    {
        if(is_skipping_)
            crawler.mark_current_position();
        else
        {
            BUG("Got skipped notification, but not skipping");
            keep_skipping = false;
        }

        return (keep_skipping
                ? !crawler.is_crawling_forward()
                : stop_skipping(data, crawler))
            ? SkippedResult::DONE_BACKWARD
            : SkippedResult::DONE_FORWARD;
    }

    log_assert(is_skipping_);

    crawler.mark_current_position();

    if(pending_skip_requests_ > 0)
    {
        --pending_skip_requests_;
        crawler.set_direction_forward();
        return SkippedResult::SKIPPING_FORWARD;
    }
    else
    {
        ++pending_skip_requests_;
        crawler.set_direction_backward();
        return SkippedResult::SKIPPING_BACKWARD;
    }
}

<<<<<<< HEAD
static void source_request_done(GObject *source_object, GAsyncResult *res,
                                gpointer user_data)
{
    auto *audio_source = static_cast<Player::AudioSource *>(user_data);

    GError *error = nullptr;
    gchar *player_id = nullptr;
    gboolean switched = FALSE;

    tdbus_aupath_manager_call_request_source_finish(TDBUS_AUPATH_MANAGER(source_object),
                                                    &player_id, &switched,
                                                    res, &error);

    if(error != nullptr)
    {
        msg_error(0, LOG_EMERG, "Requesting audio source %s failed: %s",
                  audio_source->id_, error->message);
        g_error_free(error);

        /* keep audio source state the way it is and leave state switching to
         * the \c de.tahifi.AudioPath.Source() methods */
    }

    if(player_id != nullptr)
    {
        msg_info("%s player %s", switched ? "Activated" : "Still using", player_id);
        g_free(player_id);
    }

    /*
     * Note that we do not notify the audio source about its selected state
     * here since we are doing this in our implementation of
     * \c de.tahifi.AudioPath.Source.Selected() already. It's a bit cleaner and
     * doesn't force us to operate from some bogus GLib context for
     * asynchronous result handling and to deal with locking.
     */
}

bool Player::Control::is_active_controller_for_audio_source(const std::string &audio_source_id) const
{
    return player_ != nullptr &&
           is_any_audio_source_plugged() &&
           audio_source_id == audio_source_->id_;
}

static void set_audio_player_dbus_proxies(const std::string &audio_player_id,
                                          Player::AudioSource &audio_source)
{
    if(audio_player_id == "strbo")
        audio_source.set_proxies(dbus_get_streamplayer_urlfifo_iface(),
                                 dbus_get_streamplayer_playback_iface());
    else if(audio_player_id == "roon")
        audio_source.set_proxies(nullptr,
                                 dbus_get_roonplayer_playback_iface());
    else
        audio_source.set_proxies(nullptr, nullptr);
}

void Player::Control::plug(AudioSource &audio_source,
                           const std::string *blind_player_id)
{
    log_assert(!is_any_audio_source_plugged());
=======
void Player::Control::plug(const ViewIface &view,
                           const std::function<void(void)> &stop_playing_notification)
{
    log_assert(owning_view_ == nullptr);
    log_assert(stop_playing_notification_ == nullptr);
>>>>>>> 93e6cade
    log_assert(crawler_ == nullptr);
    log_assert(permissions_ == nullptr);
    log_assert(stop_playing_notification != nullptr);

<<<<<<< HEAD
    audio_source_ = &audio_source;

    if(!audio_source_->is_selected())
    {
        msg_info("Requesting source %s", audio_source_->id_);
        audio_source_->request();
        tdbus_aupath_manager_call_request_source(dbus_audiopath_get_manager_iface(),
                                                 audio_source_->id_, NULL,
                                                 source_request_done, audio_source_);
    }
    else
        msg_info("Not requesting source %s, already selected", audio_source_->id_);

    if(blind_player_id != nullptr)
        set_audio_player_dbus_proxies(*blind_player_id, *audio_source_);
=======
    owning_view_ = &view;
    stop_playing_notification_ = stop_playing_notification;
>>>>>>> 93e6cade
}

void Player::Control::plug(Player::Data &player_data)
{
    log_assert(player_ == nullptr);
    log_assert(crawler_ == nullptr);
    log_assert(permissions_ == nullptr);

    player_ = &player_data;
}

void Player::Control::plug(Playlist::CrawlerIface &crawler,
                           const LocalPermissionsIface &permissions)
{
    plug(permissions);

    crawler_ = &crawler;

    auto crawler_lock(crawler_->lock());
    crawler_->attached_to_player_notification();
}

void Player::Control::plug(const LocalPermissionsIface &permissions)
{
    crawler_ = nullptr;
    permissions_ = &permissions;
    skip_requests_.reset();
    queued_streams_.clear();
    prefetch_state_ = PrefetchState::NOT_PREFETCHING;
    retry_data_.reset();
}

void Player::Control::forget_queued_and_playing(bool also_forget_playing)
{
    if(player_ != nullptr)
    {
        for(const auto &id : queued_streams_)
            player_->forget_stream(id.get());

        if(also_forget_playing && retry_data_.get_stream_id().get().is_valid())
            player_->forget_stream(retry_data_.get_stream_id().get());
    }

    queued_streams_.clear();

    if(also_forget_playing)
        retry_data_.reset();
}

void Player::Control::unplug(bool is_complete_unplug)
{
    auto locks(lock());

<<<<<<< HEAD
    if(is_complete_unplug)
        audio_source_ = nullptr;
=======
    owning_view_ = nullptr;
    stop_playing_notification_ = nullptr;
>>>>>>> 93e6cade

    forget_queued_and_playing(true);

    if(player_ != nullptr)
    {
        player_->detached_from_player_notification();
        player_ = nullptr;
    }

    if(crawler_ != nullptr)
    {
        auto crawler_lock(crawler_->lock());
        crawler_->detached_from_player_notification();
        crawler_ = nullptr;
    }

    if(is_complete_unplug)
        permissions_ = nullptr;
}

static bool send_play_command(const Player::AudioSource *asrc)
{
<<<<<<< HEAD
    if(asrc == nullptr)
        return true;

    auto *proxy = asrc->get_playback_proxy();

    if(proxy != nullptr &&
       !tdbus_splay_playback_call_start_sync(proxy, NULL, NULL))
=======
    GError *error = NULL;

    tdbus_splay_playback_call_start_sync(dbus_get_streamplayer_playback_iface(),
                                         NULL, &error);

    if(dbus_common_handle_error(&error, "Start playback") < 0)
>>>>>>> 93e6cade
    {
        msg_error(0, LOG_NOTICE, "Failed sending start playback message");
        return false;
    }
    else
        return true;
}

static bool send_stop_command(const Player::AudioSource *asrc)
{
<<<<<<< HEAD
    if(asrc == nullptr)
        return true;

    auto *proxy = asrc->get_playback_proxy();

    if(proxy != nullptr &&
       !tdbus_splay_playback_call_stop_sync(proxy, NULL, NULL))
=======
    GError *error = NULL;

    tdbus_splay_playback_call_stop_sync(dbus_get_streamplayer_playback_iface(),
                                        NULL, &error);

    if(dbus_common_handle_error(&error, "Stop playback") < 0)
>>>>>>> 93e6cade
    {
        msg_error(0, LOG_NOTICE, "Failed sending stop playback message");
        return false;
    }
    else
        return true;
}

static bool send_pause_command(const Player::AudioSource *asrc)
{
<<<<<<< HEAD
    if(asrc == nullptr)
        return true;

    auto *proxy = asrc->get_playback_proxy();

    if(proxy != nullptr &&
       !tdbus_splay_playback_call_pause_sync(proxy, NULL, NULL))
=======
    GError *error = NULL;

    tdbus_splay_playback_call_pause_sync(dbus_get_streamplayer_playback_iface(),
                                         NULL, &error);

    if(dbus_common_handle_error(&error, "Pause playback") < 0)
>>>>>>> 93e6cade
    {
        msg_error(0, LOG_NOTICE, "Failed sending pause playback message");
        return false;
    }
    else
        return true;
}

static bool send_skip_to_next_command(ID::Stream &removed_stream_from_queue,
                                      Player::StreamState &play_status,
                                      const Player::AudioSource *asrc)
{
    if(asrc == nullptr)
        return true;

    auto *proxy = asrc->get_urlfifo_proxy();

    guint skipped_id;
    guint next_id;
    guchar raw_play_status;
    GError *error = NULL;

    tdbus_splay_urlfifo_call_next_sync(dbus_get_streamplayer_urlfifo_iface(),
                                       &skipped_id, &next_id,
                                       &raw_play_status, NULL, &error);

<<<<<<< HEAD
    if(proxy != nullptr &&
       !tdbus_splay_urlfifo_call_next_sync(proxy,
                                           &skipped_id, &next_id,
                                           &raw_play_status, NULL, NULL))
=======
    if(dbus_common_handle_error(&error, "Skip to next") < 0)
>>>>>>> 93e6cade
    {
        msg_error(0, LOG_NOTICE, "Failed sending skip track message");
        return false;
    }

    removed_stream_from_queue = (skipped_id != UINT32_MAX
                                 ? ID::Stream::make_from_raw_id(skipped_id)
                                 : ID::Stream::make_invalid());

    switch(raw_play_status)
    {
      case 0:
        play_status = Player::StreamState::STOPPED;
        break;

      case 1:
        play_status = Player::StreamState::PLAYING;
        break;

      case 2:
        play_status = Player::StreamState::PAUSED;
        break;

      default:
        BUG("Received unknown play status %u from streamplayer",
            raw_play_status);
        play_status = Player::StreamState::STOPPED;
        break;
    }

    return true;
}

static void resume_paused_stream(Player::Data *player,
                                 const Player::AudioSource *asrc)
{
    if(player != nullptr &&
       player->get_current_stream_state() == Player::StreamState::PAUSED)
        send_play_command(asrc);
}

static void do_deselect_audio_source(Player::AudioSource &audio_source,
                                     bool send_stop)
{
    if(send_stop)
        send_stop_command(&audio_source);

    audio_source.deselected_notification();
}

void Player::Control::play_request()
{
    if(permissions_ != nullptr && !permissions_->can_play())
    {
        msg_error(EPERM, LOG_INFO, "Ignoring play request");
        return;
    }

    if(!is_active_controller())
        return;

    if(!audio_source_->is_deselected())
        player_->set_intention(UserIntention::LISTENING);

    if(!audio_source_->is_selected())
        return;

    switch(player_->get_current_stream_state())
    {
      case Player::StreamState::BUFFERING:
      case Player::StreamState::PLAYING:
        break;

      case Player::StreamState::STOPPED:
        {
            auto crawler_lock(crawler_->lock());
            crawler_->set_direction_forward();
            crawler_->find_next(std::bind(&Player::Control::async_list_entry_for_playing,
                                          this,
                                          std::placeholders::_1,
                                          std::placeholders::_2));
        }

        break;

      case Player::StreamState::PAUSED:
        resume_paused_stream(player_, audio_source_);
        break;
    }
}

void Player::Control::jump_to_crawler_location()
{
    if(!is_active_controller())
        return;

    if(crawler_ == nullptr)
        return;

    auto crawler_lock(crawler_->lock());

    crawler_->set_direction_forward();
    crawler_->find_next(std::bind(&Player::Control::async_list_entry_for_playing,
                                  this,
                                  std::placeholders::_1,
                                  std::placeholders::_2));
}

void Player::Control::stop_request()
{
    if(!is_any_audio_source_plugged())
        return;

    if(is_active_controller() && !audio_source_->is_deselected())
        player_->set_intention(UserIntention::STOPPING);

    if(!audio_source_->is_selected())
        return;

    send_stop_command(audio_source_);
}

void Player::Control::pause_request()
{
    if(permissions_ != nullptr && !permissions_->can_pause())
    {
        msg_error(EPERM, LOG_INFO, "Ignoring pause request");
        return;
    }

    if(!is_any_audio_source_plugged())
        return;

    if(is_active_controller() && !audio_source_->is_deselected())
        player_->set_intention(UserIntention::PAUSING);

    if(!audio_source_->is_selected())
        return;

    send_pause_command(audio_source_);
}

static void enforce_intention(Player::UserIntention intention,
                              Player::StreamState known_stream_state,
                              const Player::AudioSource *audio_source_)
{
    if(audio_source_ == nullptr || !audio_source_->is_selected())
    {
        BUG("Cannot enforce intention on %s audio source",
            audio_source_ == nullptr ? "null" : "deselected");
        return;
    }

    switch(intention)
    {
      case Player::UserIntention::NOTHING:
        break;

      case Player::UserIntention::STOPPING:
        switch(known_stream_state)
        {
          case Player::StreamState::STOPPED:
            break;

          case Player::StreamState::BUFFERING:
          case Player::StreamState::PLAYING:
          case Player::StreamState::PAUSED:
            send_stop_command(audio_source_);
            break;
        }

        break;

      case Player::UserIntention::PAUSING:
      case Player::UserIntention::SKIPPING_PAUSED:
        switch(known_stream_state)
        {
          case Player::StreamState::STOPPED:
          case Player::StreamState::BUFFERING:
          case Player::StreamState::PLAYING:
            send_pause_command(audio_source_);
            break;

          case Player::StreamState::PAUSED:
            break;
        }

        break;

      case Player::UserIntention::LISTENING:
      case Player::UserIntention::SKIPPING_LIVE:
        switch(known_stream_state)
        {
          case Player::StreamState::STOPPED:
          case Player::StreamState::PAUSED:
            send_play_command(audio_source_);
            break;

          case Player::StreamState::BUFFERING:
          case Player::StreamState::PLAYING:
            break;
        }

        break;
    }
}

bool Player::Control::source_selected_notification(const std::string &audio_source_id)
{
    auto locks(lock());

    if(!is_any_audio_source_plugged())
    {
        msg_info("Dropped selected notification for audio source %s",
                 audio_source_id.c_str());
        return false;
    }

    if(audio_source_id == audio_source_->id_)
    {
        audio_source_->selected_notification();
        audio_source_->set_proxies(dbus_get_streamplayer_urlfifo_iface(),
                                   dbus_get_streamplayer_playback_iface());

        if(player_ != nullptr)
        {
            switch(player_->get_intention())
            {
              case UserIntention::NOTHING:
              case UserIntention::SKIPPING_PAUSED:
              case UserIntention::SKIPPING_LIVE:
                break;

              case UserIntention::LISTENING:
                play_request();
                break;

              case UserIntention::STOPPING:
                stop_request();
                break;

              case UserIntention::PAUSING:
                pause_request();
                break;
            }
        }

        msg_info("Selected audio source %s", audio_source_id.c_str());
        return true;
    }
    else
    {
        do_deselect_audio_source(*audio_source_, true);
        msg_info("Deselected audio source %s because %s was selected",
                 audio_source_->id_, audio_source_id.c_str());
        return false;
    }
}

bool Player::Control::source_deselected_notification(const std::string *audio_source_id)
{
    auto locks(lock());

    if(!is_any_audio_source_plugged() ||
       (audio_source_id != nullptr && *audio_source_id != audio_source_->id_))
        return false;

    do_deselect_audio_source(*audio_source_, audio_source_id != nullptr);
    msg_info("Deselected audio source %s as requested", audio_source_->id_);

    return true;
}

static StreamExpected is_stream_expected(const ID::OurStream our_stream_id,
                                         const ID::Stream &stream_id)
{
    if(!our_stream_id.get().is_valid())
    {
        if(!stream_id.is_valid())
            return StreamExpected::EMPTY_AS_EXPECTED;

        if(!ID::OurStream::compatible_with(stream_id))
            return StreamExpected::NOT_OURS;

        return StreamExpected::UNEXPECTEDLY_OURS;
    }

    if(!stream_id.is_valid())
        return StreamExpected::INVALID_ID;;

    if(!ID::OurStream::compatible_with(stream_id))
        return StreamExpected::UNEXPECTEDLY_NOT_OURS;

    if(our_stream_id.get() != stream_id)
        return StreamExpected::OURS_WRONG_ID;

    return StreamExpected::OURS_AS_EXPECTED;
}

static StreamExpected is_stream_expected_to_start(const std::deque<ID::OurStream> &queued,
                                                  const ID::Stream &stream_id)
{
    const auto our_stream_id =
        queued.empty() ? ID::OurStream::make_invalid() : queued.front();

    StreamExpected result = is_stream_expected(our_stream_id, stream_id);

    switch(result)
    {
      case StreamExpected::OURS_AS_EXPECTED:
        result = StreamExpected::OURS_QUEUED;
        break;

      case StreamExpected::EMPTY_AS_EXPECTED:
      case StreamExpected::NOT_OURS:
        break;

      case StreamExpected::UNEXPECTEDLY_NOT_OURS:
        msg_info("Stream in streamplayer queue (%u) is not ours (expected %u)",
                 stream_id.get_raw_id(), our_stream_id.get().get_raw_id());
        break;

      case StreamExpected::UNEXPECTEDLY_OURS:
        if(!queued.empty())
            BUG("Out of sync: playing our stream %u that we don't know about",
                stream_id.get_raw_id());

        break;

      case StreamExpected::OURS_WRONG_ID:
        BUG("Out of sync: next stream ID should be %u, but streamplayer says it's %u",
            our_stream_id.get().get_raw_id(), stream_id.get_raw_id());
        break;

      case StreamExpected::INVALID_ID:
        BUG("Out of sync: expected stream %u, but have invalid playing stream",
            our_stream_id.get().get_raw_id());
        break;

      case StreamExpected::OURS_QUEUED:
        BUG("Unexpected stream expectation for playing");
        break;
    }

    return result;
}

static StreamExpected is_stream_expected_playing(const ID::OurStream current_stream_id,
                                                 const std::deque<ID::OurStream> &queued,
                                                 const ID::Stream &stream_id,
                                                 ExpectedPlayingCheckMode mode)
{
    const char *mode_name = nullptr;

    switch(mode)
    {
      case ExpectedPlayingCheckMode::STOPPED:
        mode_name = "Stopped";
        break;

      case ExpectedPlayingCheckMode::STOPPED_WITH_ERROR:
        mode_name = "StoppedWithError";
        break;

      case ExpectedPlayingCheckMode::SKIPPED:
        mode_name = "Skipped";
        break;
    }

    StreamExpected result = is_stream_expected(current_stream_id, stream_id);

    switch(result)
    {
      case StreamExpected::OURS_AS_EXPECTED:
      case StreamExpected::NOT_OURS:
        break;

      case StreamExpected::EMPTY_AS_EXPECTED:
        BUG("%s notification for no reason", mode_name);
        break;

      case StreamExpected::UNEXPECTEDLY_NOT_OURS:
        msg_info("%s foreign stream %u, expected our stream %u",
                 mode_name, stream_id.get_raw_id(),
                 current_stream_id.get().get_raw_id());
        break;

      case StreamExpected::UNEXPECTEDLY_OURS:
      case StreamExpected::OURS_WRONG_ID:
        if(!queued.empty() && queued.front().get() == stream_id)
        {
            result = StreamExpected::OURS_QUEUED;
            break;
        }

        if(!queued.empty())
        {
            if(result == StreamExpected::UNEXPECTEDLY_OURS)
                BUG("Out of sync: %s our stream %u that we don't know about",
                    mode_name, stream_id.get_raw_id());
            else
                BUG("Out of sync: %s stream ID should be %u, but streamplayer says it's %u",
                    mode_name,
                    current_stream_id.get().get_raw_id(), stream_id.get_raw_id());
        }

        break;

      case StreamExpected::INVALID_ID:
        BUG("Out of sync: %s invalid stream, expected stream %u",
            mode_name, current_stream_id.get().get_raw_id());
        break;

      case StreamExpected::OURS_QUEUED:
        BUG("Unexpected stream expectation for %s", mode_name);
        break;
    }

    return result;
}

bool Player::Control::skip_forward_request()
{
    if(player_ == nullptr || crawler_ == nullptr)
        return false;

    if(permissions_ != nullptr && !permissions_->can_skip_forward())
    {
        msg_error(EPERM, LOG_INFO, "Ignoring skip forward request");
        return false;
    }

    if(!is_any_audio_source_plugged())
        return false;

    if(!audio_source_->is_selected())
        return false;

    auto crawler_lock(crawler_->lock());

    bool should_find_next = false;
    bool retval = false;

    UserIntention previous_intention;
    switch(skip_requests_.forward_request(*player_, *crawler_, previous_intention))
    {
      case Skipper::REJECTED:
      case Skipper::BACK_TO_NORMAL:
      case Skipper::SKIPPING:
        break;

      case Skipper::FIRST_SKIP_REQUEST:
        if(!crawler_->resume_crawler())
            break;

        if(!queued_streams_.empty())
        {
            /* stream player should have something in queue */
            auto skipped_stream_id(ID::Stream::make_invalid());
            Player::StreamState streamplayer_status;

            if(!send_skip_to_next_command(skipped_stream_id,
                                          streamplayer_status, audio_source_))
            {
                player_->set_intention(previous_intention);
                break;
            }

            switch(is_stream_expected_playing(retry_data_.get_stream_id(),
                                              queued_streams_, skipped_stream_id,
                                              ExpectedPlayingCheckMode::SKIPPED))
            {
              case StreamExpected::OURS_AS_EXPECTED:
                break;

              case StreamExpected::OURS_QUEUED:
                player_->forget_stream(queued_streams_.front().get());
                queued_streams_.pop_front();
                break;

              case StreamExpected::OURS_WRONG_ID:
                if(queued_streams_.front().get() == skipped_stream_id)
                break;

              case StreamExpected::EMPTY_AS_EXPECTED:
                break;

              case StreamExpected::NOT_OURS:
              case StreamExpected::UNEXPECTEDLY_NOT_OURS:
              case StreamExpected::UNEXPECTEDLY_OURS:
              case StreamExpected::INVALID_ID:
                BUG("Unexpected expectation result while skipping (1): current %u, skipped %u",
                    retry_data_.get_stream_id().get().get_raw_id(),
                    skipped_stream_id.get_raw_id());
                break;
            }

            if(retry_data_.get_stream_id().get().is_valid())
            {
                player_->forget_stream(retry_data_.get_stream_id().get());
                retry_data_.reset();
            }

<<<<<<< HEAD
            skip_requests_.skipped(*player_, *crawler_,
                                   Player::Skipper::StopSkipBehavior::STOP);
            enforce_intention(player_->get_intention(), streamplayer_status,
                              audio_source_);
=======
            skip_requests_.skipped(*player_, *crawler_, false);
            enforce_intention(player_->get_intention(), streamplayer_status);
>>>>>>> 93e6cade

            retval = true;
        }
        else
            should_find_next = true;

        break;
    }

    if(should_find_next)
    {
        switch(crawler_->find_next(std::bind(&Player::Control::async_list_entry_to_skip,
                                             this,
                                             std::placeholders::_1,
                                             std::placeholders::_2)))
        {
          case Playlist::CrawlerIface::FindNextFnResult::SEARCHING:
          case Playlist::CrawlerIface::FindNextFnResult::STOPPED_AT_START_OF_LIST:
          case Playlist::CrawlerIface::FindNextFnResult::STOPPED_AT_END_OF_LIST:
            break;

          case Playlist::CrawlerIface::FindNextFnResult::FAILED:
            player_->set_intention(previous_intention);
            break;
        }
    }

    return retval;
}

void Player::Control::skip_backward_request()
{
    if(player_ == nullptr || crawler_ == nullptr)
        return;

    if(permissions_ != nullptr && !permissions_->can_skip_backward())
    {
        msg_error(EPERM, LOG_INFO, "Ignoring skip backward request");
        return;
    }

    if(!is_any_audio_source_plugged())
        return;

    if(!audio_source_->is_selected())
        return;

    auto crawler_lock(crawler_->lock());

    UserIntention previous_intention;
    switch(skip_requests_.backward_request(*player_, *crawler_, previous_intention))
    {
      case Skipper::REJECTED:
      case Skipper::BACK_TO_NORMAL:
      case Skipper::SKIPPING:
        break;

      case Skipper::FIRST_SKIP_REQUEST:
        if(!crawler_->resume_crawler())
            break;

        switch(crawler_->find_next(std::bind(&Player::Control::async_list_entry_to_skip,
                                             this,
                                             std::placeholders::_1,
                                             std::placeholders::_2)))
        {
          case Playlist::CrawlerIface::FindNextFnResult::SEARCHING:
          case Playlist::CrawlerIface::FindNextFnResult::STOPPED_AT_START_OF_LIST:
          case Playlist::CrawlerIface::FindNextFnResult::STOPPED_AT_END_OF_LIST:
            break;

          case Playlist::CrawlerIface::FindNextFnResult::FAILED:
            player_->set_intention(previous_intention);
            skip_requests_.stop_skipping(*player_, *crawler_);
            break;
        }

        break;
    }
}

void Player::Control::rewind_request()
{
    if(!is_active_controller())
        return;

    if(!audio_source_->is_selected())
        return;

    if(permissions_ != nullptr)
    {
        if(!permissions_->can_fast_wind_backward())
        {
            if(permissions_->can_skip_backward())
                return skip_backward_request();

            msg_error(EPERM, LOG_INFO, "Ignoring rewind request");
            return;
        }
    }

<<<<<<< HEAD
    auto *proxy = audio_source_->get_playback_proxy();

    if(proxy != nullptr &&
       !tdbus_splay_playback_call_seek_sync(proxy, 0, "ms", NULL, NULL))
=======
    GError *error = NULL;

    tdbus_splay_playback_call_seek_sync(dbus_get_streamplayer_playback_iface(),
                                        0, "ms", NULL, &error);

    if(dbus_common_handle_error(&error, "Seek in stream") < 0)
>>>>>>> 93e6cade
        msg_error(0, LOG_NOTICE, "Failed restarting stream");
}

static inline bool is_fast_winding_allowed(const Player::LocalPermissionsIface *permissions)
{
    if(permissions == nullptr)
        return true;

    return permissions->can_fast_wind_forward() ||
           permissions->can_fast_wind_backward();
}

static inline bool is_fast_winding_allowed(const Player::LocalPermissionsIface *permissions,
                                           bool is_forward)
{
    if(permissions == nullptr)
        return true;

    return (is_forward && permissions->can_fast_wind_forward()) ||
           (!is_forward && permissions->can_fast_wind_backward());
}

void Player::Control::fast_wind_set_speed_request(double speed_factor)
{
    if(speed_factor > 0.0 && !is_fast_winding_allowed(permissions_))
    {
        msg_error(EPERM, LOG_INFO,
                  "Ignoring fast wind set factor request");
        return;
    }

    tdbus_splay_playback_call_set_speed(dbus_get_streamplayer_playback_iface(),
                                        speed_factor, NULL, NULL, NULL);
}

void Player::Control::seek_stream_request(int64_t value, const std::string &units)
{
    if(!is_fast_winding_allowed(permissions_))
    {
        msg_error(EPERM, LOG_INFO, "Ignoring stream seek request");
        return;
    }

    if(value < 0)
    {
        msg_error(EINVAL, LOG_ERR, "Invalid seek position %" PRId64, value);
        return;
    }

    tdbus_splay_playback_call_seek(dbus_get_streamplayer_playback_iface(),
                                   value, units.c_str(), NULL, NULL, NULL);
}

void Player::Control::play_notification(ID::Stream stream_id,
                                        bool is_new_stream)
{
    if(is_new_stream)
    {
        switch(is_stream_expected_to_start(queued_streams_, stream_id))
        {
          case StreamExpected::OURS_AS_EXPECTED:
            break;

          case StreamExpected::OURS_QUEUED:
            queued_streams_.pop_front();
            break;

          case StreamExpected::NOT_OURS:
          case StreamExpected::OURS_WRONG_ID:
            break;

          case StreamExpected::UNEXPECTEDLY_OURS:
            retry_data_.reset();
            return;

          case StreamExpected::UNEXPECTEDLY_NOT_OURS:
            unplug(false);
            return;

          case StreamExpected::EMPTY_AS_EXPECTED:
            BUG("Got play notification for empty queue and invalid stream");
            return;

          case StreamExpected::INVALID_ID:
            return;
        }
    }

    retry_data_.playing(stream_id);

    if(player_ != nullptr)
    {
        if(crawler_ != nullptr)
        {
            auto crawler_lock(crawler_->lock());
            auto *crawler = dynamic_cast<Playlist::DirectoryCrawler *>(crawler_);
            const auto *const info =
                player_->get_stream_preplay_info(ID::OurStream::make_from_generic_id(stream_id));

            if(info != nullptr)
                crawler->mark_position(info->list_id_, info->line_, info->directory_depth_,
                                       info->is_crawler_direction_reverse_
                                       ? Playlist::CrawlerIface::Direction::BACKWARD
                                       : Playlist::CrawlerIface::Direction::FORWARD);
            else
                BUG("No list position for stream %u", stream_id.get_raw_id());
        }

        enforce_intention(player_->get_intention(), Player::StreamState::PLAYING,
                          audio_source_);
    }
}

Player::Control::StopReaction
Player::Control::stop_notification(ID::Stream stream_id)
{

    if(player_ == nullptr || crawler_ == nullptr)
        return StopReaction::NOT_ATTACHED;

    bool stop_regardless_of_intention = false;

    auto crawler_lock(crawler_->lock());

    switch(is_stream_expected_playing(retry_data_.get_stream_id(),
                                      queued_streams_, stream_id,
                                      ExpectedPlayingCheckMode::STOPPED))
    {
      case StreamExpected::OURS_AS_EXPECTED:
        break;

      case StreamExpected::OURS_QUEUED:
      case StreamExpected::UNEXPECTEDLY_OURS:
      case StreamExpected::OURS_WRONG_ID:
        /* this case is a result of very fast skipping or some internal
         * processing error; in the latter case, we'll just accept the player's
         * stop notification and do not attempt to fight it */
        stop_regardless_of_intention = !crawler_->is_crawling();
        break;

      case StreamExpected::EMPTY_AS_EXPECTED:
      case StreamExpected::NOT_OURS:
      case StreamExpected::UNEXPECTEDLY_NOT_OURS:
      case StreamExpected::INVALID_ID:
        /* so what... */
        return StopReaction::STREAM_IGNORED;
    }

    bool skipping = false;
    const auto intention = stop_regardless_of_intention
        ? UserIntention::STOPPING
        : player_->get_intention();

    /* stream stopped playing with no error---good? */
    switch(intention)
    {
      case UserIntention::NOTHING:
      case UserIntention::STOPPING:
        crawler_->configure_and_restart(crawler_->get_recursive_mode(),
                                        crawler_->get_shuffle_mode());
        return StopReaction::STOPPED;

      case UserIntention::PAUSING:
      case UserIntention::LISTENING:
        break;

      case UserIntention::SKIPPING_PAUSED:
      case UserIntention::SKIPPING_LIVE:
        skipping = true;
        break;
    }

    /* at this point we know for sure that it was indeed our stream that has
     * failed */

    player_->forget_stream(stream_id);
    retry_data_.reset();

    switch(prefetch_state_)
    {
      case PrefetchState::NOT_PREFETCHING:
        /* probably end of list, checked below by finding the next item */
        break;

      case PrefetchState::PREFETCHING_NEXT_LIST_ITEM:
        /* still prefetching next stream information while the current stream
         * has stopped already */
        msg_info("Stream stopped while next stream is still unavailable; "
                 "audible gap is very likely");
        prefetch_state_ = PrefetchState::PREFETCHING_NEXT_LIST_ITEM_AND_PLAY_IT;
        return StopReaction::QUEUED;

      case PrefetchState::PREFETCHING_NEXT_LIST_ITEM_AND_PLAY_IT:
        BUG("This case should not occur");
        return StopReaction::QUEUED;

      case PrefetchState::HAVE_NEXT_LIST_ITEM:
        /* we have the item already, now we need to retrieve its information */
        prefetch_state_ = PrefetchState::PREFETCHING_LIST_ITEM_INFORMATION;

        if(crawler_->retrieve_item_information(std::bind(&Player::Control::async_stream_details_for_playing,
                                                         this,
                                                         std::placeholders::_1,
                                                         std::placeholders::_2)))
            return StopReaction::RETRIEVE_QUEUED;

        prefetch_state_ = PrefetchState::NOT_PREFETCHING;

        if(!permissions_->can_skip_on_error())
            return StopReaction::STOPPED;

        break;

      case PrefetchState::PREFETCHING_LIST_ITEM_INFORMATION:
      case PrefetchState::HAVE_LIST_ITEM_INFORMATION:
        /* item information are fetched or already there, so there is nothing
         * to do here */
        return Player::Control::StopReaction::NOP;
    }

    if(!skipping)
        crawler_->set_direction_forward();

    switch(crawler_->find_next(std::bind(&Player::Control::async_list_entry_for_playing,
                                         this,
                                         std::placeholders::_1,
                                         std::placeholders::_2)))
    {
      case Playlist::CrawlerIface::FindNextFnResult::SEARCHING:
        return StopReaction::QUEUED;

      case Playlist::CrawlerIface::FindNextFnResult::STOPPED_AT_START_OF_LIST:
      case Playlist::CrawlerIface::FindNextFnResult::STOPPED_AT_END_OF_LIST:
      case Playlist::CrawlerIface::FindNextFnResult::FAILED:
        break;
    }

    return StopReaction::STOPPED;
}

/*!
 * Try to fill up the streamplayer FIFO.
 *
 * The function sends the given URI to the stream player's queue.
 *
 * No exception thrown in here because the caller needs to react to specific
 * situations.
 *
 * \param stream_id
 *     Internal ID of the stream for mapping it to extra information maintained
 *     by us.
 *
 * \param stream_key
 *     Stream key as passed in from the stream source.
 *
 * \param queue_mode
 *     How to manipulate the stream player URL FIFO.
 *
 * \param play_new_mode
 *     If set to #Player::Control::PlayNewMode::SEND_PLAY_COMMAND_IF_IDLE or
 *     #Player::Control::PlayNewMode::SEND_PAUSE_COMMAND_IF_IDLE, then request
 *     immediate playback or pause of the selected list entry in case the
 *     player is idle. Otherwise, the entry is just pushed into the player's
 *     internal queue.
 *
 * \param queued_url
 *     Which URL was chosen for this stream.
 *
 * \param asrc
 *     Audio source to take D-Bus proxies from.
 *
 * \returns
 *     True in case of success, false otherwise.
 */
static bool send_selected_file_uri_to_streamplayer(ID::OurStream stream_id,
                                                   const GVariantWrapper &stream_key,
                                                   Player::Control::QueueMode queue_mode,
                                                   Player::Control::PlayNewMode play_new_mode,
                                                   const std::string &queued_url,
                                                   const Player::AudioSource &asrc)
{
    if(queued_url.empty())
        return false;

    msg_info("Passing URI for stream %u to player: \"%s\"",
             stream_id.get().get_raw_id(), queued_url.c_str());

    gboolean fifo_overflow = FALSE;
    gboolean is_playing = FALSE;

    gint16 keep_first_n = -1;

    switch(queue_mode)
    {
      case Player::Control::QueueMode::APPEND:
        break;

      case Player::Control::QueueMode::REPLACE_QUEUE:
        keep_first_n = 0;
        break;

      case Player::Control::QueueMode::REPLACE_ALL:
        keep_first_n = -2;
        break;
    }

<<<<<<< HEAD
    auto *urlfifo_proxy = asrc.get_urlfifo_proxy();

    if(urlfifo_proxy != nullptr &&
       !tdbus_splay_urlfifo_call_push_sync(urlfifo_proxy,
                                           stream_id.get().get_raw_id(),
                                           queued_url.c_str(), GVariantWrapper::get(stream_key),
                                           0, "ms", 0, "ms", keep_first_n,
                                           &fifo_overflow, &is_playing,
                                           NULL, NULL))
=======
    GError *error = NULL;

    tdbus_splay_urlfifo_call_push_sync(dbus_get_streamplayer_urlfifo_iface(),
                                       stream_id.get().get_raw_id(),
                                       queued_url.c_str(), GVariantWrapper::get(stream_key),
                                       0, "ms", 0, "ms", keep_first_n,
                                       &fifo_overflow, &is_playing,
                                       NULL, &error);

    if(dbus_common_handle_error(&error, "Push stream") < 0)
>>>>>>> 93e6cade
    {
        msg_error(0, LOG_NOTICE, "Failed queuing URI to streamplayer");
        return false;
    }

    if(fifo_overflow)
    {
        BUG("URL FIFO overflow, losing item %u", stream_id.get().get_raw_id());
        return false;
    }

    if(is_playing)
        return true;

    switch(play_new_mode)
    {
      case Player::Control::PlayNewMode::KEEP:
        break;

      case Player::Control::PlayNewMode::SEND_PLAY_COMMAND_IF_IDLE:
        if(!send_play_command(&asrc))
        {
            msg_error(0, LOG_NOTICE, "Failed sending start playback message");
            return false;
        }

        break;

      case Player::Control::PlayNewMode::SEND_PAUSE_COMMAND_IF_IDLE:
        if(!send_pause_command(&asrc))
        {
            msg_error(0, LOG_NOTICE, "Failed sending pause playback message");
            return false;
        }

        break;
    }

    return true;
}

static Player::StreamPreplayInfo::OpResult
queue_stream_or_forget(Player::Data &player, ID::OurStream stream_id,
                       Player::Control::QueueMode queue_mode,
                       Player::Control::PlayNewMode play_new_mode,
                       const Player::StreamPreplayInfo::ResolvedRedirectCallback &callback,
                       const Player::AudioSource *asrc)
{
    const GVariantWrapper *stream_key;
    const std::string *uri = nullptr;
    const auto result(player.get_first_stream_uri(stream_id, stream_key, uri, callback));

    if(uri == nullptr)
        return result;

    if(asrc == nullptr ||
       !send_selected_file_uri_to_streamplayer(stream_id, *stream_key,
                                               queue_mode, play_new_mode,
                                               *uri, *asrc))
    {
        player.forget_stream(stream_id.get());
        return Player::StreamPreplayInfo::OpResult::FAILED;
    }

    return result;
}

Player::Control::StopReaction
Player::Control::stop_notification(ID::Stream stream_id,
                                   const std::string &error_id,
                                   bool is_urlfifo_empty)
{
    log_assert(!error_id.empty());

    if(player_ == nullptr || crawler_ == nullptr)
        return StopReaction::NOT_ATTACHED;

    bool stop_regardless_of_intention = false;

    /* stream stopped playing due to some error---why? */
    const StoppedReason reason(error_id);

    const StreamExpected stream_expected_result =
        (reason.get_code() != StoppedReason::Code::FLOW_EMPTY_URLFIFO &&
         reason.get_code() != StoppedReason::Code::FLOW_ALREADY_STOPPED)
        ? is_stream_expected_playing(retry_data_.get_stream_id(),
                                     queued_streams_, stream_id,
                                     ExpectedPlayingCheckMode::STOPPED_WITH_ERROR)
        : StreamExpected::OURS_AS_EXPECTED;

    switch(stream_expected_result)
    {
      case StreamExpected::OURS_AS_EXPECTED:
      case StreamExpected::OURS_QUEUED:
        break;

      case StreamExpected::UNEXPECTEDLY_OURS:
      case StreamExpected::OURS_WRONG_ID:
        /* this case is a result of some internal processing error, so we'll
         * just accept the player's stop notification and do not attempt to
         * fight it */
        stop_regardless_of_intention = true;
        break;

      case StreamExpected::EMPTY_AS_EXPECTED:
      case StreamExpected::NOT_OURS:
      case StreamExpected::UNEXPECTEDLY_NOT_OURS:
      case StreamExpected::INVALID_ID:
        /* so what... */
        return StopReaction::STREAM_IGNORED;
    }

    msg_info("Stream error %s -> %d.%d, URL FIFO %sempty, expected queue size %zu",
             error_id.c_str(), static_cast<unsigned int>(reason.get_domain()),
             static_cast<unsigned int>(reason.get_code()),
             is_urlfifo_empty ? "" : "not ", queued_streams_.size());

    auto crawler_lock(crawler_->lock());
    bool skipping = false;
    PlayNewMode replay_mode = PlayNewMode::KEEP;
    const auto intention = stop_regardless_of_intention
        ? UserIntention::STOPPING
        : player_->get_intention();

    switch(intention)
    {
      case UserIntention::NOTHING:
      case UserIntention::STOPPING:
        crawler_->configure_and_restart(crawler_->get_recursive_mode(),
                                        crawler_->get_shuffle_mode());
        return StopReaction::STOPPED;

      case UserIntention::PAUSING:
        replay_mode = PlayNewMode::SEND_PAUSE_COMMAND_IF_IDLE;
        break;

      case UserIntention::LISTENING:
        replay_mode = PlayNewMode::SEND_PLAY_COMMAND_IF_IDLE;
        break;

      case UserIntention::SKIPPING_PAUSED:
        replay_mode = PlayNewMode::SEND_PAUSE_COMMAND_IF_IDLE;
        skipping = true;
        break;

      case UserIntention::SKIPPING_LIVE:
        replay_mode = PlayNewMode::SEND_PLAY_COMMAND_IF_IDLE;
        skipping = true;
        break;
    }

    /* at this point we know for sure that it was indeed our stream that has
     * failed */
    bool should_retry = false;

    switch(reason.get_code())
    {
      case StoppedReason::Code::UNKNOWN:
      case StoppedReason::Code::FLOW_REPORTED_UNKNOWN:
      case StoppedReason::Code::FLOW_EMPTY_URLFIFO:
      case StoppedReason::Code::IO_MEDIA_FAILURE:
      case StoppedReason::Code::IO_AUTHENTICATION_FAILURE:
      case StoppedReason::Code::IO_STREAM_UNAVAILABLE:
      case StoppedReason::Code::IO_STREAM_TYPE_NOT_SUPPORTED:
      case StoppedReason::Code::IO_ACCESS_DENIED:
      case StoppedReason::Code::DATA_CODEC_MISSING:
      case StoppedReason::Code::DATA_WRONG_FORMAT:
      case StoppedReason::Code::DATA_ENCRYPTED:
      case StoppedReason::Code::DATA_ENCRYPTION_SCHEME_NOT_SUPPORTED:
        break;

      case StoppedReason::Code::FLOW_ALREADY_STOPPED:
        return Player::Control::StopReaction::QUEUED;

      case StoppedReason::Code::IO_NETWORK_FAILURE:
      case StoppedReason::Code::IO_URL_MISSING:
      case StoppedReason::Code::IO_PROTOCOL_VIOLATION:
        should_retry = true;
        break;

      case StoppedReason::Code::DATA_BROKEN_STREAM:
        should_retry = permissions_->retry_if_stream_broken();
        break;
    }

    if(should_retry)
    {
        bool may_prefetch_more;
        const auto replay_result =
            replay(ID::OurStream::make_from_generic_id(stream_id), true,
                   replay_mode, may_prefetch_more);

        switch(replay_result)
        {
          case ReplayResult::OK:
            if(may_prefetch_more)
                need_next_item_hint(false);

            return StopReaction::RETRY;

          case ReplayResult::RETRY_FAILED_HARD:
            return StopReaction::STOPPED;

          case ReplayResult::GAVE_UP:
          case ReplayResult::EMPTY_QUEUE:
            break;
        }
    }
    else if(stream_expected_result == StreamExpected::OURS_QUEUED)
    {
        player_->forget_stream(queued_streams_.front().get());
        queued_streams_.pop_front();
    }

    player_->forget_stream(stream_id);
    retry_data_.reset();

    if(!permissions_->can_skip_on_error())
        return StopReaction::STOPPED;

    /* so we should skip to the next stream---what *is* the "next" stream? */
    if(is_urlfifo_empty)
    {
        if(!queued_streams_.empty())
        {
            /* looks slightly out of sync because of a race between the stream
             * player and this process (stream player has sent the stop
             * notification before it could process our last push), but
             * everything is fine */
            return StopReaction::QUEUED;
        }
        else if(crawler_->is_busy())
        {
            /* empty URL FIFO, and we haven't anything either---crawler is
             * already busy fetching the next stream, so everything is fine,
             * just a bit too slow for the user's actions */
            return StopReaction::QUEUED;
        }

        /* nothing queued anywhere or gave up---maybe we can find some other
         * stream to play below */
    }
    else
    {
        if(queued_streams_.empty())
        {
            BUG("Out of sync: stream player stopped our stream with error "
                "and has streams queued, but we don't known which");
            return StopReaction::STOPPED;
        }

        switch(replay_mode)
        {
          case PlayNewMode::KEEP:
            break;

          case PlayNewMode::SEND_PLAY_COMMAND_IF_IDLE:
            /* play next in queue */
            if(send_play_command(audio_source_))
                return StopReaction::TAKE_NEXT;

            break;

          case PlayNewMode::SEND_PAUSE_COMMAND_IF_IDLE:
            /* pause next in queue */
            if(send_pause_command(audio_source_))
                return StopReaction::TAKE_NEXT;

            break;
        }
    }

    if(!skipping)
        crawler_->set_direction_from_marked_position();

    switch(crawler_->find_next(std::bind(&Player::Control::async_list_entry_for_playing,
                                         this,
                                         std::placeholders::_1,
                                         std::placeholders::_2)))
    {
      case Playlist::CrawlerIface::FindNextFnResult::SEARCHING:
        return StopReaction::QUEUED;

      case Playlist::CrawlerIface::FindNextFnResult::STOPPED_AT_START_OF_LIST:
      case Playlist::CrawlerIface::FindNextFnResult::STOPPED_AT_END_OF_LIST:
      case Playlist::CrawlerIface::FindNextFnResult::FAILED:
        break;
    }

    return StopReaction::STOPPED;
}

void Player::Control::pause_notification(ID::Stream stream_id)
{
    retry_data_.playing(stream_id);

    if(is_active_controller())
        enforce_intention(player_->get_intention(), Player::StreamState::PAUSED,
                          audio_source_);
}


void Player::Control::need_next_item_hint(bool queue_is_full)
{
    if(!is_active_controller())
        return;

    if(queue_is_full)
        BUG("Streamplayer reports full queue");

    if(!permissions_->can_prefetch_for_gapless())
        return;

    if(crawler_ == nullptr)
        return;

    auto crawler_lock(crawler_->lock());

    switch(prefetch_state_)
    {
      case PrefetchState::NOT_PREFETCHING:
        break;

      case PrefetchState::PREFETCHING_NEXT_LIST_ITEM:
      case PrefetchState::PREFETCHING_NEXT_LIST_ITEM_AND_PLAY_IT:
      case PrefetchState::HAVE_NEXT_LIST_ITEM:
      case PrefetchState::PREFETCHING_LIST_ITEM_INFORMATION:
      case PrefetchState::HAVE_LIST_ITEM_INFORMATION:
        return;
    }

    if(queued_streams_.size() >= permissions_->maximum_number_of_prefetched_streams())
        return;

    /* we always prefetch the next item even for sources that do not support
     * gapless playback to mask possible network latencies caused by that
     * operation; we do not, however, fetch the next item's detailed data
     * because this may cause problems on non-gapless sources */
    prefetch_state_ = PrefetchState::PREFETCHING_NEXT_LIST_ITEM;

    switch(crawler_->find_next(std::bind(&Player::Control::async_list_entry_prefetched,
                                         this,
                                         std::placeholders::_1,
                                         std::placeholders::_2)))
    {
      case Playlist::CrawlerIface::FindNextFnResult::SEARCHING:
        break;

      case Playlist::CrawlerIface::FindNextFnResult::STOPPED_AT_START_OF_LIST:
      case Playlist::CrawlerIface::FindNextFnResult::STOPPED_AT_END_OF_LIST:
      case Playlist::CrawlerIface::FindNextFnResult::FAILED:
        prefetch_state_ = PrefetchState::NOT_PREFETCHING;
        break;
    }
}

static void not_attached_bug(const char *what, bool and_crawler = false)
{
    BUG("%s, but not attached to player%s anymore",
        what, and_crawler ? " and/or crawler" : "");
}

void Player::Control::async_list_entry_for_playing(Playlist::CrawlerIface &crawler,
                                                   Playlist::CrawlerIface::FindNextItemResult result)
{
    auto locks(lock());

    if(player_ == nullptr)
    {
        not_attached_bug("Found list item for playing");
        return;
    }

    switch(result)
    {
      case Playlist::CrawlerIface::FindNextItemResult::FOUND:
        crawler.mark_current_position();
        prefetch_state_ = PrefetchState::PREFETCHING_LIST_ITEM_INFORMATION;

        if(crawler.retrieve_item_information(std::bind(&Player::Control::async_stream_details_for_playing,
                                                       this,
                                                       std::placeholders::_1,
                                                       std::placeholders::_2)))
            return;

        break;

      case Playlist::CrawlerIface::FindNextItemResult::FAILED:
      case Playlist::CrawlerIface::FindNextItemResult::CANCELED:
      case Playlist::CrawlerIface::FindNextItemResult::START_OF_LIST:
      case Playlist::CrawlerIface::FindNextItemResult::END_OF_LIST:
        break;
    }

    prefetch_state_ = PrefetchState::NOT_PREFETCHING;
    skip_requests_.stop_skipping(*player_, *crawler_);

    if(stop_playing_notification_ != nullptr)
        stop_playing_notification_();
}

void Player::Control::async_list_entry_to_skip(Playlist::CrawlerIface &crawler,
                                               Playlist::CrawlerIface::FindNextItemResult result)
{
    auto locks(lock());

    if(player_ == nullptr)
    {
        not_attached_bug("Found list item to skip");
        return;
    }

    switch(result)
    {
      case Playlist::CrawlerIface::FindNextItemResult::FOUND:
        prefetch_state_ = PrefetchState::HAVE_NEXT_LIST_ITEM;

        switch(skip_requests_.skipped(*player_, *crawler_, true))
        {
          case Player::Skipper::SkippedResult::SKIPPING_FORWARD:
          case Player::Skipper::SkippedResult::SKIPPING_BACKWARD:
            switch(crawler.find_next(std::bind(&Player::Control::async_list_entry_to_skip,
                                               this,
                                               std::placeholders::_1,
                                               std::placeholders::_2)))
            {
              case Playlist::CrawlerIface::FindNextFnResult::SEARCHING:
                break;

              case Playlist::CrawlerIface::FindNextFnResult::STOPPED_AT_START_OF_LIST:
              case Playlist::CrawlerIface::FindNextFnResult::STOPPED_AT_END_OF_LIST:
              case Playlist::CrawlerIface::FindNextFnResult::FAILED:
                skip_requests_.stop_skipping(*player_, *crawler_);
                break;
            }

            return;

          case Player::Skipper::SkippedResult::DONE_FORWARD:
          case Player::Skipper::SkippedResult::DONE_BACKWARD:
            break;
        }

        prefetch_state_ = PrefetchState::PREFETCHING_LIST_ITEM_INFORMATION;

        if(crawler.retrieve_item_information(std::bind(&Player::Control::async_stream_details_for_playing,
                                                       this,
                                                       std::placeholders::_1,
                                                       std::placeholders::_2)))
            return;

        break;

      case Playlist::CrawlerIface::FindNextItemResult::START_OF_LIST:
        if(!crawler_->resume_crawler())
            break;

        skip_requests_.stop_skipping(*player_, *crawler_);
        prefetch_state_ = PrefetchState::PREFETCHING_LIST_ITEM_INFORMATION;

        if(crawler.retrieve_item_information(std::bind(&Player::Control::async_stream_details_for_playing,
                                                       this,
                                                       std::placeholders::_1,
                                                       std::placeholders::_2)))
            return;

        break;

      case Playlist::CrawlerIface::FindNextItemResult::FAILED:
      case Playlist::CrawlerIface::FindNextItemResult::CANCELED:
      case Playlist::CrawlerIface::FindNextItemResult::END_OF_LIST:
        break;
    }

    prefetch_state_ = PrefetchState::NOT_PREFETCHING;
    skip_requests_.stop_skipping(*player_, *crawler_);
}

void Player::Control::async_list_entry_prefetched(Playlist::CrawlerIface &crawler,
                                                  Playlist::CrawlerIface::FindNextItemResult result)
{
    auto locks(lock());

    if(player_ == nullptr)
    {
        not_attached_bug("Found list item for prefetching");
        return;
    }

    switch(result)
    {
      case Playlist::CrawlerIface::FindNextItemResult::FOUND:
        prefetch_state_ = PrefetchState::HAVE_NEXT_LIST_ITEM;

        if(!permissions_->can_prefetch_for_gapless())
        {
            /* gapless playback is actually not supported in this list,
             * retrieval of item information must be deferred to a later
             * point if and when needed */
            break;
        }

        prefetch_state_ = PrefetchState::PREFETCHING_LIST_ITEM_INFORMATION;

        if(crawler.retrieve_item_information(std::bind(&Player::Control::async_stream_details_prefetched,
                                                       this,
                                                       std::placeholders::_1,
                                                       std::placeholders::_2)))
            return;

        break;

      case Playlist::CrawlerIface::FindNextItemResult::FAILED:
      case Playlist::CrawlerIface::FindNextItemResult::CANCELED:
      case Playlist::CrawlerIface::FindNextItemResult::START_OF_LIST:
      case Playlist::CrawlerIface::FindNextItemResult::END_OF_LIST:
        break;
    }

    prefetch_state_ = PrefetchState::NOT_PREFETCHING;
}

void Player::Control::async_stream_details_for_playing(Playlist::CrawlerIface &crawler,
                                                       Playlist::CrawlerIface::RetrieveItemInfoResult result)
{
    auto locks(lock());

<<<<<<< HEAD
                if(queuing_result == StreamPreplayInfo::OpResult::SUCCEEDED)
                    send_play_command(audio_source_);
=======
    if(player_ == nullptr)
    {
        not_attached_bug("Found item information for playing");
        return;
    }
>>>>>>> 93e6cade

    switch(result)
    {
      case Playlist::CrawlerIface::RetrieveItemInfoResult::DROPPED:
        break;

      case Playlist::CrawlerIface::RetrieveItemInfoResult::FOUND:
        switch(player_->get_intention())
        {
          case UserIntention::NOTHING:
          case UserIntention::STOPPING:
            prefetch_state_ = PrefetchState::HAVE_LIST_ITEM_INFORMATION;
            break;

          case UserIntention::SKIPPING_PAUSED:
            if(skip_requests_.has_pending_skip_requests())
            {
                switch(crawler.find_next(std::bind(&Player::Control::async_list_entry_to_skip,
                                                   this,
                                                   std::placeholders::_1,
                                                   std::placeholders::_2)))
                {
                  case Playlist::CrawlerIface::FindNextFnResult::SEARCHING:
                    return;

                  case Playlist::CrawlerIface::FindNextFnResult::STOPPED_AT_START_OF_LIST:
                  case Playlist::CrawlerIface::FindNextFnResult::STOPPED_AT_END_OF_LIST:
                  case Playlist::CrawlerIface::FindNextFnResult::FAILED:
                    break;
                }
            }

            skip_requests_.stop_skipping(*player_, *crawler_);

            /* fall-through */

          case UserIntention::PAUSING:
            switch(process_crawler_item(&Player::Control::async_redirect_resolved_for_playing,
                                        QueueMode::REPLACE_ALL,
                                        PlayNewMode::SEND_PAUSE_COMMAND_IF_IDLE))
            {
              case StreamPreplayInfo::OpResult::SUCCEEDED:
                prefetch_state_ = PrefetchState::NOT_PREFETCHING;
                crawler.set_direction_forward();
                need_next_item_hint(false);
                break;

              case StreamPreplayInfo::OpResult::STARTED:
              case StreamPreplayInfo::OpResult::FAILED:
              case StreamPreplayInfo::OpResult::CANCELED:
                prefetch_state_ = PrefetchState::NOT_PREFETCHING;
                break;
            }

            break;

          case UserIntention::SKIPPING_LIVE:
            if(skip_requests_.has_pending_skip_requests())
            {
                switch(crawler.find_next(std::bind(&Player::Control::async_list_entry_to_skip,
                                                   this,
                                                   std::placeholders::_1,
                                                   std::placeholders::_2)))
                {
                  case Playlist::CrawlerIface::FindNextFnResult::SEARCHING:
                    return;

                  case Playlist::CrawlerIface::FindNextFnResult::STOPPED_AT_START_OF_LIST:
                  case Playlist::CrawlerIface::FindNextFnResult::STOPPED_AT_END_OF_LIST:
                  case Playlist::CrawlerIface::FindNextFnResult::FAILED:
                    break;
                }
            }

            skip_requests_.stop_skipping(*player_, *crawler_);

            /* fall-through */

          case UserIntention::LISTENING:
            switch(process_crawler_item(&Player::Control::async_redirect_resolved_for_playing,
                                        QueueMode::REPLACE_ALL,
                                        PlayNewMode::SEND_PLAY_COMMAND_IF_IDLE))
            {
              case StreamPreplayInfo::OpResult::SUCCEEDED:
                send_play_command();
                break;

              case StreamPreplayInfo::OpResult::STARTED:
              case StreamPreplayInfo::OpResult::FAILED:
              case StreamPreplayInfo::OpResult::CANCELED:
                break;
            }

            prefetch_state_ = PrefetchState::NOT_PREFETCHING;

            break;
        }

        break;

      case Playlist::CrawlerIface::RetrieveItemInfoResult::FOUND__NO_URL:
      case Playlist::CrawlerIface::RetrieveItemInfoResult::FAILED:
        /* skip this one, maybe the next one will work */
        prefetch_state_ = PrefetchState::NOT_PREFETCHING;
        crawler.set_direction_forward();
        crawler.find_next(std::bind(&Player::Control::async_list_entry_for_playing,
                                    this,
                                    std::placeholders::_1,
                                    std::placeholders::_2));
        break;

      case Playlist::CrawlerIface::RetrieveItemInfoResult::CANCELED:
        break;
    }
}

void Player::Control::async_stream_details_prefetched(Playlist::CrawlerIface &crawler,
                                                      Playlist::CrawlerIface::RetrieveItemInfoResult result)
{
    auto locks(lock());

    if(player_ == nullptr)
    {
        not_attached_bug("Found item information for prefetching");
        return;
    }

    switch(result)
    {
      case Playlist::CrawlerIface::RetrieveItemInfoResult::DROPPED:
        break;

      case Playlist::CrawlerIface::RetrieveItemInfoResult::FOUND:
        switch(player_->get_intention())
        {
          case UserIntention::NOTHING:
          case UserIntention::STOPPING:
            prefetch_state_ = PrefetchState::HAVE_LIST_ITEM_INFORMATION;
            break;

          case UserIntention::SKIPPING_PAUSED:
          case UserIntention::SKIPPING_LIVE:
            skip_requests_.stop_skipping(*player_, *crawler_);

            /* fall-through */

          case UserIntention::PAUSING:
          case UserIntention::LISTENING:
            switch(process_crawler_item(&Player::Control::async_redirect_resolved_prefetched,
                                        QueueMode::APPEND,
                                        PlayNewMode::KEEP))
            {
              case StreamPreplayInfo::OpResult::SUCCEEDED:
                prefetch_state_ = PrefetchState::NOT_PREFETCHING;
                crawler.set_direction_forward();
                need_next_item_hint(false);
                break;

<<<<<<< HEAD
            if(queuing_result == StreamPreplayInfo::OpResult::SUCCEEDED)
                send_play_command(audio_source_);
=======
              case StreamPreplayInfo::OpResult::STARTED:
              case StreamPreplayInfo::OpResult::FAILED:
              case StreamPreplayInfo::OpResult::CANCELED:
                prefetch_state_ = PrefetchState::NOT_PREFETCHING;
                break;
            }
>>>>>>> 93e6cade

            break;
        }

        break;

      case Playlist::CrawlerIface::RetrieveItemInfoResult::FOUND__NO_URL:
      case Playlist::CrawlerIface::RetrieveItemInfoResult::FAILED:
        prefetch_state_ = PrefetchState::NOT_PREFETCHING;
        crawler.set_direction_forward();
        crawler.find_next(std::bind(&Player::Control::async_list_entry_prefetched,
                                    this,
                                    std::placeholders::_1,
                                    std::placeholders::_2));
        break;

      case Playlist::CrawlerIface::RetrieveItemInfoResult::CANCELED:
        break;
    }
}

static bool async_redirect_check_preconditions(Player::Data *player,
                                               Playlist::CrawlerIface *crawler,
                                               Player::StreamPreplayInfo::ResolvedRedirectResult result,
                                               size_t idx, const char *what)
{
    if(player == nullptr || crawler == nullptr)
    {
        not_attached_bug(what, true);
        return false;
    }

    switch(result)
    {
      case Player::StreamPreplayInfo::ResolvedRedirectResult::FOUND:
        break;

      case Player::StreamPreplayInfo::ResolvedRedirectResult::FAILED:
        BUG("%s: canceled at %zu, but case not handled", what, idx);
        return false;

      case Player::StreamPreplayInfo::ResolvedRedirectResult::CANCELED:
        BUG("%s: failed at %zu, but case not handled", what, idx);
        return false;
    }

    return true;
}

void Player::Control::async_redirect_resolved_for_playing(size_t idx,
                                                          StreamPreplayInfo::ResolvedRedirectResult result,
                                                          ID::OurStream for_stream,
                                                          QueueMode queue_mode,
                                                          PlayNewMode play_new_mode)
{
    auto locks(lock());

    if(!async_redirect_check_preconditions(player_, crawler_, result, idx,
                                           "Resolved redirect for playing"))
        return;

    switch(player_->get_intention())
    {
      case UserIntention::NOTHING:
      case UserIntention::STOPPING:
        break;

      case UserIntention::SKIPPING_PAUSED:
      case UserIntention::PAUSING:
        switch(process_crawler_item_tail(for_stream,
                                         queue_mode, play_new_mode,
                                         std::bind(&Player::Control::unexpected_resolve_error, this,
                                                   std::placeholders::_1, std::placeholders::_2)))
        {
          case StreamPreplayInfo::OpResult::SUCCEEDED:
            crawler_->set_direction_forward();
            need_next_item_hint(false);
            break;

          case StreamPreplayInfo::OpResult::STARTED:
          case StreamPreplayInfo::OpResult::FAILED:
          case StreamPreplayInfo::OpResult::CANCELED:
            break;
        }

        break;

      case UserIntention::SKIPPING_LIVE:
      case UserIntention::LISTENING:
        switch(process_crawler_item_tail(for_stream,
                                         queue_mode, play_new_mode,
                                         std::bind(&Player::Control::unexpected_resolve_error, this,
                                                   std::placeholders::_1, std::placeholders::_2)))
        {
          case StreamPreplayInfo::OpResult::SUCCEEDED:
            send_play_command();
            break;

          case StreamPreplayInfo::OpResult::STARTED:
          case StreamPreplayInfo::OpResult::FAILED:
          case StreamPreplayInfo::OpResult::CANCELED:
            break;
        }

        break;
    }
}

void Player::Control::async_redirect_resolved_prefetched(size_t idx,
                                                         StreamPreplayInfo::ResolvedRedirectResult result,
                                                         ID::OurStream for_stream,
                                                         QueueMode queue_mode,
                                                         PlayNewMode play_new_mode)
{
    auto locks(lock());

    if(!async_redirect_check_preconditions(player_, crawler_, result, idx,
                                           "Resolved redirect for prefetching"))
        return;

    switch(player_->get_intention())
    {
      case UserIntention::NOTHING:
      case UserIntention::STOPPING:
        break;

      case UserIntention::SKIPPING_PAUSED:
      case UserIntention::SKIPPING_LIVE:
      case UserIntention::PAUSING:
      case UserIntention::LISTENING:
        switch(process_crawler_item_tail(for_stream,
                                         queue_mode, play_new_mode,
                                         std::bind(&Player::Control::unexpected_resolve_error, this,
                                                   std::placeholders::_1, std::placeholders::_2)))
        {
          case StreamPreplayInfo::OpResult::SUCCEEDED:
            crawler_->set_direction_forward();
            need_next_item_hint(false);
            break;

          case StreamPreplayInfo::OpResult::STARTED:
          case StreamPreplayInfo::OpResult::FAILED:
          case StreamPreplayInfo::OpResult::CANCELED:
            break;
        }

        break;
    }
}

void Player::Control::unexpected_resolve_error(size_t idx,
                                               Player::StreamPreplayInfo::ResolvedRedirectResult result)
{
    BUG("Asynchronous resolution of Airable redirect failed unexpectedly "
        "for URL at index %zu, result %u", idx, static_cast<unsigned int>(result));
    unplug(false);
}

static MetaData::Set
mk_meta_data_from_preloaded_information(const Playlist::DirectoryCrawler::ItemInfo &item_info)
{
    const auto &preloaded(item_info.file_item_meta_data_);
    MetaData::Set meta_data;

    meta_data.add(MetaData::Set::ARTIST, preloaded.artist_.c_str(), ViewPlay::meta_data_reformatters);
    meta_data.add(MetaData::Set::ALBUM,  preloaded.album_.c_str(),  ViewPlay::meta_data_reformatters);
    meta_data.add(MetaData::Set::TITLE,  preloaded.title_.c_str(),  ViewPlay::meta_data_reformatters);
    meta_data.add(MetaData::Set::INTERNAL_DRCPD_TITLE, item_info.file_item_text_.c_str(),
                  ViewPlay::meta_data_reformatters);

    return meta_data;
}

Player::StreamPreplayInfo::OpResult
Player::Control::process_crawler_item(ProcessCrawlerItemAsyncRedirectResolved callback,
                                      QueueMode queue_mode, PlayNewMode play_new_mode)
{
    if(player_ == nullptr || crawler_ == nullptr)
        return StreamPreplayInfo::OpResult::CANCELED;

    auto *crawler = dynamic_cast<Playlist::DirectoryCrawler *>(crawler_);
    log_assert(crawler != nullptr);

    auto &item_info(crawler->get_current_list_item_info_non_const());
    log_assert(item_info.position_.get_list_id().is_valid());
    log_assert(item_info.is_item_info_valid_);

    item_info.airable_links_.finalize(bitrate_limiter_);

    /* we'll steal some data from the item info for efficiency */
    const ID::OurStream stream_id(player_->store_stream_preplay_information(
                                        std::move(item_info.stream_key_),
                                        std::move(item_info.stream_uris_),
                                        std::move(item_info.airable_links_),
                                        item_info.position_.get_list_id(),
                                        item_info.position_.get_line(),
                                        item_info.position_.get_directory_depth(),
                                        crawler_->get_active_direction() == Playlist::CrawlerIface::Direction::BACKWARD));

    if(!stream_id.get().is_valid())
        return StreamPreplayInfo::OpResult::FAILED;

    switch(queue_mode)
    {
      case QueueMode::APPEND:
        break;

      case QueueMode::REPLACE_QUEUE:
        log_assert(play_new_mode == PlayNewMode::KEEP);
        forget_queued_and_playing(false);
        break;

      case QueueMode::REPLACE_ALL:
        log_assert(play_new_mode != PlayNewMode::KEEP);
        forget_queued_and_playing(true);
        break;
    }

    player_->put_meta_data(stream_id.get(),
                           std::move(mk_meta_data_from_preloaded_information(item_info)));

    return process_crawler_item_tail(stream_id, queue_mode, play_new_mode,
                                     std::bind(callback, this,
                                               std::placeholders::_1, std::placeholders::_2,
                                               stream_id, queue_mode, play_new_mode));
}

Player::StreamPreplayInfo::OpResult
Player::Control::process_crawler_item_tail(ID::OurStream stream_id,
                                           QueueMode queue_mode,
                                           PlayNewMode play_new_mode,
                                           const StreamPreplayInfo::ResolvedRedirectCallback &callback)
{
    const auto result(queue_stream_or_forget(*player_, stream_id, queue_mode,
                                             play_new_mode, callback,
                                             audio_source_));

    switch(result)
    {
      case StreamPreplayInfo::OpResult::SUCCEEDED:
        queued_streams_.push_back(stream_id);
        break;

      case StreamPreplayInfo::OpResult::STARTED:
      case StreamPreplayInfo::OpResult::FAILED:
      case StreamPreplayInfo::OpResult::CANCELED:
        break;
    }

    return result;
}

Player::Control::ReplayResult
Player::Control::replay(ID::OurStream stream_id, bool is_retry,
                        PlayNewMode play_new_mode, bool &took_from_queue)
{
    log_assert(stream_id.get().is_valid());

    if(!is_retry && !queued_streams_.empty() && queued_streams_.front() == stream_id)
    {
        took_from_queue = true;
        queued_streams_.pop_front();
    }
    else
        took_from_queue = false;

    if(!retry_data_.retry(stream_id))
    {
        if(is_retry)
            msg_info("Giving up on stream %u", stream_id.get().get_raw_id());

        return ReplayResult::GAVE_UP;
    }

    if(is_retry)
        msg_info("Retry stream %u", stream_id.get().get_raw_id());

    bool is_queued = false;

    switch(queue_stream_or_forget(*player_, stream_id,
                                 Player::Control::QueueMode::REPLACE_ALL,
                                 play_new_mode,
                                 std::bind(&Player::Control::unexpected_resolve_error,
                                           this,
                                           std::placeholders::_1, std::placeholders::_2),
                                 audio_source_))
    {
      case StreamPreplayInfo::OpResult::STARTED:
        BUG("Unexpected async redirect resolution while replaying");
        return ReplayResult::RETRY_FAILED_HARD;

      case StreamPreplayInfo::OpResult::SUCCEEDED:
        is_queued = true;
        break;

      case StreamPreplayInfo::OpResult::FAILED:
      case StreamPreplayInfo::OpResult::CANCELED:
        break;
    }

    if(!is_queued && is_retry)
        return ReplayResult::RETRY_FAILED_HARD;

    decltype(queued_streams_) temp;

    if(is_queued)
        temp.push_back(stream_id);

    for(const auto id : queued_streams_)
    {
        switch(queue_stream_or_forget(*player_, id,
                                      QueueMode::APPEND,
                                      PlayNewMode::KEEP,
                                      std::bind(&Player::Control::unexpected_resolve_error, this,
                                                std::placeholders::_1, std::placeholders::_2),
                                      audio_source_))
        {
          case Player::StreamPreplayInfo::OpResult::STARTED:
            BUG("Unexpected queuing result while replaying");
            break;

          case Player::StreamPreplayInfo::OpResult::SUCCEEDED:
            temp.push_back(id);
            break;

          case Player::StreamPreplayInfo::OpResult::FAILED:
          case Player::StreamPreplayInfo::OpResult::CANCELED:
            break;
        }
    }

    queued_streams_.clear();

    if(!temp.empty())
        queued_streams_.swap(temp);

    msg_info("Queued %zu streams once again", queued_streams_.size());

    return queued_streams_.empty()
        ? ReplayResult::EMPTY_QUEUE
        : ReplayResult::OK;
}<|MERGE_RESOLUTION|>--- conflicted
+++ resolved
@@ -237,7 +237,6 @@
     }
 }
 
-<<<<<<< HEAD
 static void source_request_done(GObject *source_object, GAsyncResult *res,
                                 gpointer user_data)
 {
@@ -297,22 +296,17 @@
 }
 
 void Player::Control::plug(AudioSource &audio_source,
+                           const std::function<void(void)> &stop_playing_notification,
                            const std::string *blind_player_id)
 {
     log_assert(!is_any_audio_source_plugged());
-=======
-void Player::Control::plug(const ViewIface &view,
-                           const std::function<void(void)> &stop_playing_notification)
-{
-    log_assert(owning_view_ == nullptr);
     log_assert(stop_playing_notification_ == nullptr);
->>>>>>> 93e6cade
     log_assert(crawler_ == nullptr);
     log_assert(permissions_ == nullptr);
     log_assert(stop_playing_notification != nullptr);
 
-<<<<<<< HEAD
     audio_source_ = &audio_source;
+    stop_playing_notification_ = stop_playing_notification;
 
     if(!audio_source_->is_selected())
     {
@@ -327,10 +321,6 @@
 
     if(blind_player_id != nullptr)
         set_audio_player_dbus_proxies(*blind_player_id, *audio_source_);
-=======
-    owning_view_ = &view;
-    stop_playing_notification_ = stop_playing_notification;
->>>>>>> 93e6cade
 }
 
 void Player::Control::plug(Player::Data &player_data)
@@ -384,13 +374,11 @@
 {
     auto locks(lock());
 
-<<<<<<< HEAD
     if(is_complete_unplug)
+    {
         audio_source_ = nullptr;
-=======
-    owning_view_ = nullptr;
-    stop_playing_notification_ = nullptr;
->>>>>>> 93e6cade
+        stop_playing_notification_ = nullptr;
+    }
 
     forget_queued_and_playing(true);
 
@@ -413,22 +401,18 @@
 
 static bool send_play_command(const Player::AudioSource *asrc)
 {
-<<<<<<< HEAD
     if(asrc == nullptr)
         return true;
 
     auto *proxy = asrc->get_playback_proxy();
 
-    if(proxy != nullptr &&
-       !tdbus_splay_playback_call_start_sync(proxy, NULL, NULL))
-=======
+    if(proxy == nullptr)
+        return true;
+
     GError *error = NULL;
-
-    tdbus_splay_playback_call_start_sync(dbus_get_streamplayer_playback_iface(),
-                                         NULL, &error);
+    tdbus_splay_playback_call_start_sync(proxy, NULL, &error);
 
     if(dbus_common_handle_error(&error, "Start playback") < 0)
->>>>>>> 93e6cade
     {
         msg_error(0, LOG_NOTICE, "Failed sending start playback message");
         return false;
@@ -439,22 +423,18 @@
 
 static bool send_stop_command(const Player::AudioSource *asrc)
 {
-<<<<<<< HEAD
     if(asrc == nullptr)
         return true;
 
     auto *proxy = asrc->get_playback_proxy();
 
-    if(proxy != nullptr &&
-       !tdbus_splay_playback_call_stop_sync(proxy, NULL, NULL))
-=======
+    if(proxy == nullptr)
+        return true;
+
     GError *error = NULL;
-
-    tdbus_splay_playback_call_stop_sync(dbus_get_streamplayer_playback_iface(),
-                                        NULL, &error);
+    tdbus_splay_playback_call_stop_sync(proxy, NULL, &error);
 
     if(dbus_common_handle_error(&error, "Stop playback") < 0)
->>>>>>> 93e6cade
     {
         msg_error(0, LOG_NOTICE, "Failed sending stop playback message");
         return false;
@@ -465,22 +445,18 @@
 
 static bool send_pause_command(const Player::AudioSource *asrc)
 {
-<<<<<<< HEAD
     if(asrc == nullptr)
         return true;
 
     auto *proxy = asrc->get_playback_proxy();
 
-    if(proxy != nullptr &&
-       !tdbus_splay_playback_call_pause_sync(proxy, NULL, NULL))
-=======
+    if(proxy == nullptr)
+        return true;
+
     GError *error = NULL;
-
-    tdbus_splay_playback_call_pause_sync(dbus_get_streamplayer_playback_iface(),
-                                         NULL, &error);
+    tdbus_splay_playback_call_pause_sync(proxy, NULL, &error);
 
     if(dbus_common_handle_error(&error, "Pause playback") < 0)
->>>>>>> 93e6cade
     {
         msg_error(0, LOG_NOTICE, "Failed sending pause playback message");
         return false;
@@ -497,27 +473,23 @@
         return true;
 
     auto *proxy = asrc->get_urlfifo_proxy();
-
-    guint skipped_id;
-    guint next_id;
-    guchar raw_play_status;
-    GError *error = NULL;
-
-    tdbus_splay_urlfifo_call_next_sync(dbus_get_streamplayer_urlfifo_iface(),
-                                       &skipped_id, &next_id,
-                                       &raw_play_status, NULL, &error);
-
-<<<<<<< HEAD
-    if(proxy != nullptr &&
-       !tdbus_splay_urlfifo_call_next_sync(proxy,
+    guint skipped_id = UINT32_MAX;
+    guchar raw_play_status = UCHAR_MAX;
+
+    if(proxy != nullptr)
+    {
+        guint next_id;
+        GError *error = NULL;
+
+        tdbus_splay_urlfifo_call_next_sync(proxy,
                                            &skipped_id, &next_id,
-                                           &raw_play_status, NULL, NULL))
-=======
-    if(dbus_common_handle_error(&error, "Skip to next") < 0)
->>>>>>> 93e6cade
-    {
-        msg_error(0, LOG_NOTICE, "Failed sending skip track message");
-        return false;
+                                           &raw_play_status, NULL, &error);
+
+        if(dbus_common_handle_error(&error, "Skip to next") < 0)
+        {
+            msg_error(0, LOG_NOTICE, "Failed sending skip track message");
+            return false;
+        }
     }
 
     removed_stream_from_queue = (skipped_id != UINT32_MAX
@@ -1018,15 +990,9 @@
                 retry_data_.reset();
             }
 
-<<<<<<< HEAD
-            skip_requests_.skipped(*player_, *crawler_,
-                                   Player::Skipper::StopSkipBehavior::STOP);
+            skip_requests_.skipped(*player_, *crawler_, false);
             enforce_intention(player_->get_intention(), streamplayer_status,
                               audio_source_);
-=======
-            skip_requests_.skipped(*player_, *crawler_, false);
-            enforce_intention(player_->get_intention(), streamplayer_status);
->>>>>>> 93e6cade
 
             retval = true;
         }
@@ -1128,19 +1094,15 @@
         }
     }
 
-<<<<<<< HEAD
     auto *proxy = audio_source_->get_playback_proxy();
 
-    if(proxy != nullptr &&
-       !tdbus_splay_playback_call_seek_sync(proxy, 0, "ms", NULL, NULL))
-=======
+    if(proxy == nullptr)
+        return;
+
     GError *error = NULL;
-
-    tdbus_splay_playback_call_seek_sync(dbus_get_streamplayer_playback_iface(),
-                                        0, "ms", NULL, &error);
+    tdbus_splay_playback_call_seek_sync(proxy, 0, "ms", NULL, &error);
 
     if(dbus_common_handle_error(&error, "Seek in stream") < 0)
->>>>>>> 93e6cade
         msg_error(0, LOG_NOTICE, "Failed restarting stream");
 }
 
@@ -1447,31 +1409,23 @@
         break;
     }
 
-<<<<<<< HEAD
     auto *urlfifo_proxy = asrc.get_urlfifo_proxy();
 
-    if(urlfifo_proxy != nullptr &&
-       !tdbus_splay_urlfifo_call_push_sync(urlfifo_proxy,
+    if(urlfifo_proxy != nullptr)
+    {
+        GError *error = NULL;
+        tdbus_splay_urlfifo_call_push_sync(urlfifo_proxy,
                                            stream_id.get().get_raw_id(),
                                            queued_url.c_str(), GVariantWrapper::get(stream_key),
                                            0, "ms", 0, "ms", keep_first_n,
                                            &fifo_overflow, &is_playing,
-                                           NULL, NULL))
-=======
-    GError *error = NULL;
-
-    tdbus_splay_urlfifo_call_push_sync(dbus_get_streamplayer_urlfifo_iface(),
-                                       stream_id.get().get_raw_id(),
-                                       queued_url.c_str(), GVariantWrapper::get(stream_key),
-                                       0, "ms", 0, "ms", keep_first_n,
-                                       &fifo_overflow, &is_playing,
-                                       NULL, &error);
-
-    if(dbus_common_handle_error(&error, "Push stream") < 0)
->>>>>>> 93e6cade
-    {
-        msg_error(0, LOG_NOTICE, "Failed queuing URI to streamplayer");
-        return false;
+                                           NULL, &error);
+
+        if(dbus_common_handle_error(&error, "Push stream") < 0)
+        {
+            msg_error(0, LOG_NOTICE, "Failed queuing URI to streamplayer");
+            return false;
+        }
     }
 
     if(fifo_overflow)
@@ -1996,16 +1950,11 @@
 {
     auto locks(lock());
 
-<<<<<<< HEAD
-                if(queuing_result == StreamPreplayInfo::OpResult::SUCCEEDED)
-                    send_play_command(audio_source_);
-=======
     if(player_ == nullptr)
     {
         not_attached_bug("Found item information for playing");
         return;
     }
->>>>>>> 93e6cade
 
     switch(result)
     {
@@ -2090,7 +2039,7 @@
                                         PlayNewMode::SEND_PLAY_COMMAND_IF_IDLE))
             {
               case StreamPreplayInfo::OpResult::SUCCEEDED:
-                send_play_command();
+                send_play_command(audio_source_);
                 break;
 
               case StreamPreplayInfo::OpResult::STARTED:
@@ -2164,17 +2113,12 @@
                 need_next_item_hint(false);
                 break;
 
-<<<<<<< HEAD
-            if(queuing_result == StreamPreplayInfo::OpResult::SUCCEEDED)
-                send_play_command(audio_source_);
-=======
               case StreamPreplayInfo::OpResult::STARTED:
               case StreamPreplayInfo::OpResult::FAILED:
               case StreamPreplayInfo::OpResult::CANCELED:
                 prefetch_state_ = PrefetchState::NOT_PREFETCHING;
                 break;
             }
->>>>>>> 93e6cade
 
             break;
         }
@@ -2270,7 +2214,7 @@
                                                    std::placeholders::_1, std::placeholders::_2)))
         {
           case StreamPreplayInfo::OpResult::SUCCEEDED:
-            send_play_command();
+            send_play_command(audio_source_);
             break;
 
           case StreamPreplayInfo::OpResult::STARTED:
