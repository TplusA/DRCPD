--- conflicted
+++ resolved
@@ -897,13 +897,10 @@
       case UI::ViewEventID::NOTIFY_STREAM_STOPPED:
       case UI::ViewEventID::NOTIFY_STREAM_PAUSED:
       case UI::ViewEventID::NOTIFY_STREAM_POSITION:
-<<<<<<< HEAD
+      case UI::ViewEventID::NOTIFY_SPEED_CHANGED:
       case UI::ViewEventID::AUDIO_SOURCE_SELECTED:
       case UI::ViewEventID::AUDIO_SOURCE_DESELECTED:
       case UI::ViewEventID::AUDIO_PATH_CHANGED:
-=======
-      case UI::ViewEventID::NOTIFY_SPEED_CHANGED:
->>>>>>> 93e6cade
         BUG("Unexpected view event 0x%08x for file browser view",
             static_cast<unsigned int>(event_id));
 
