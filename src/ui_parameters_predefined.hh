--- conflicted
+++ resolved
@@ -52,21 +52,13 @@
 template <>
 struct ParamTraits<EventID::AUDIO_SOURCE_SELECTED>
 {
-<<<<<<< HEAD
-    using PType = SpecificParameters<std::tuple<std::string, bool>>;
-=======
-    using PType = SpecificParameters<std::tuple<const std::string, const bool, Guard>>;
->>>>>>> e3a25a12
+    using PType = SpecificParameters<std::tuple<std::string, bool, Guard>>;
 };
 
 template <>
 struct ParamTraits<EventID::AUDIO_SOURCE_DESELECTED>
 {
-<<<<<<< HEAD
-    using PType = SpecificParameters<std::string>;
-=======
-    using PType = SpecificParameters<std::tuple<const std::string, Guard>>;
->>>>>>> e3a25a12
+    using PType = SpecificParameters<std::tuple<std::string, Guard>>;
 };
 
 template <>
