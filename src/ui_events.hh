--- conflicted
+++ resolved
@@ -70,17 +70,12 @@
     NOTIFY_STREAM_STOPPED,
     NOTIFY_STREAM_PAUSED,
     NOTIFY_STREAM_POSITION,
-<<<<<<< HEAD
+    NOTIFY_SPEED_CHANGED,
     AUDIO_SOURCE_SELECTED,
     AUDIO_SOURCE_DESELECTED,
     AUDIO_PATH_CHANGED,
 
     LAST_VIEW_EVENT_ID = AUDIO_PATH_CHANGED,
-=======
-    NOTIFY_SPEED_CHANGED,
-
-    LAST_VIEW_EVENT_ID = NOTIFY_SPEED_CHANGED,
->>>>>>> 93e6cade
 };
 
 /*!
