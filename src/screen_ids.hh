--- conflicted
+++ resolved
@@ -28,6 +28,7 @@
 using id_t = uint16_t;
 
 static constexpr id_t INVALID_ID             = 0;
+static constexpr id_t FIRST_REGULAR_ID       = 1;
 static constexpr id_t IS_REAL_ERROR_MASK     = 1U << (sizeof(uint16_t) * 8 - 1);
 static constexpr id_t IS_SYSTEM_MESSAGE_MASK = 1U << (sizeof(uint16_t) * 8 - 2);
 
@@ -35,15 +36,11 @@
 {
     INVALID = INVALID_ID,
 
-<<<<<<< HEAD
-    ENTER_LIST_PERMISSION_DENIED = IS_REAL_ERROR_MASK,
-=======
     /* not quite errors */
     OAUTH_REQUEST = FIRST_REGULAR_ID,
 
     /* true errors */
-    ENTER_LIST_PERMISSION_DENIED = FIRST_ERROR_ID,
->>>>>>> 21322aee
+    ENTER_LIST_PERMISSION_DENIED = IS_REAL_ERROR_MASK,
     ENTER_LIST_MEDIA_IO,
     ENTER_LIST_NET_IO,
     ENTER_LIST_PROTOCOL,
