/*
 * Copyright (C) 2015, 2016, 2017  T+A elektroakustik GmbH & Co. KG
 *
 * This file is part of DRCPD.
 *
 * DRCPD is free software: you can redistribute it and/or modify
 * it under the terms of the GNU General Public License, version 3 as
 * published by the Free Software Foundation.
 *
 * DRCPD is distributed in the hope that it will be useful,
 * but WITHOUT ANY WARRANTY; without even the implied warranty of
 * MERCHANTABILITY or FITNESS FOR A PARTICULAR PURPOSE.  See the
 * GNU General Public License for more details.
 *
 * You should have received a copy of the GNU General Public License
 * along with DRCPD.  If not, see <http://www.gnu.org/licenses/>.
 */

#if HAVE_CONFIG_H
#include <config.h>
#endif /* HAVE_CONFIG_H */

#include "view_manager.hh"
#include "view_filebrowser.hh"
#include "view_nop.hh"
#include "ui_parameters_predefined.hh"
#include "messages.h"

static ViewNop::View nop_view;

ViewManager::Manager::Manager(UI::EventQueue &event_queue, DCP::Queue &dcp_queue,
                              ViewManager::Manager::ConfigMgr &config_manager):
    ui_events_(event_queue),
    config_manager_(config_manager),
    active_view_(&nop_view),
    last_browse_view_(nullptr),
    dcp_transaction_queue_(dcp_queue),
    debug_stream_(nullptr)
{}

static inline bool is_view_name_valid(const char *view_name)
{
    return view_name != nullptr && view_name[0] != '#' && view_name[0] != '\0';
}

bool ViewManager::Manager::add_view(ViewIface *view)
{
    if(view == nullptr)
        return false;

    if(dynamic_cast<ViewSerializeBase *>(view) == nullptr)
        return false;

    if(!is_view_name_valid(view->name_))
        return false;

    if(all_views_.find(view->name_) != all_views_.end())
        return false;

    all_views_.insert(ViewsContainer::value_type(view->name_, view));

    return true;
}

bool ViewManager::Manager::invoke_late_init_functions()
{
    bool ok = true;

    for(auto &v : all_views_)
    {
        if(!v.second->late_init())
            ok = false;
    }

    config_manager_.set_updated_notification_callback(
        std::bind(&ViewManager::Manager::configuration_changed_notification,
                  this, std::placeholders::_1, std::placeholders::_2));

    return ok;
}

void ViewManager::Manager::set_output_stream(std::ostream &os)
{
    dcp_transaction_queue_.set_output_stream(&os);
}

void ViewManager::Manager::set_debug_stream(std::ostream &os)
{
    debug_stream_ = &os;
}

void ViewManager::Manager::serialization_result(DCP::Transaction::Result result)
{
    if(dcp_transaction_queue_.finish_transaction(result))
    {
        /* just start the next transaction with not delay */
        (void)dcp_transaction_queue_.start_transaction(DCP::Queue::Mode::SYNC_IF_POSSIBLE);
        return;
    }

    switch(result)
    {
      case DCP::Transaction::OK:
        BUG("Got OK from DCPD, but failed ending transaction");
        break;

      case DCP::Transaction::FAILED:
        msg_error(EINVAL, LOG_CRIT, "DCPD failed to handle our transaction");
        break;

      case DCP::Transaction::TIMEOUT:
        BUG("Got no answer from DCPD");
        break;

      case DCP::Transaction::INVALID_ANSWER:
        BUG("Got invalid response from DCPD");
        break;

      case DCP::Transaction::IO_ERROR:
        msg_error(EIO, LOG_CRIT,
                  "I/O error while trying to get response from DCPD");
        break;
    }
}

void ViewManager::Manager::handle_input_result(ViewIface::InputResult result,
                                               ViewIface &view)
{
    switch(result)
    {
      case ViewIface::InputResult::OK:
        break;

      case ViewIface::InputResult::UPDATE_NEEDED:
        if(&view != active_view_)
            break;

        /* fall-through */

      case ViewIface::InputResult::FORCE_SERIALIZE:
        dynamic_cast<ViewSerializeBase &>(view).update(dcp_transaction_queue_,
                                                       DCP::Queue::Mode::SYNC_IF_POSSIBLE,
                                                       debug_stream_);
        break;

      case ViewIface::InputResult::SHOULD_HIDE:
        if(&view == active_view_ && !view.is_browse_view_)
            activate_view(last_browse_view_, true);

        break;
    }
}

void ViewManager::Manager::store_event(UI::EventID event_id,
                                       std::unique_ptr<const UI::Parameters> parameters)
{
    std::unique_ptr<UI::Events::BaseEvent> ev;

    switch(UI::get_event_type_id(event_id))
    {
      case UI::EventTypeID::INPUT_EVENT:
        ev.reset(new UI::Events::ViewInput(event_id, std::move(parameters)));
        break;

      case UI::EventTypeID::BROADCAST_EVENT:
        ev.reset(new UI::Events::Broadcast(event_id, std::move(parameters)));
        break;

      case UI::EventTypeID::VIEW_MANAGER_EVENT:
        ev.reset(new UI::Events::ViewMan(event_id, std::move(parameters)));
        break;
    }

    ui_events_.post(std::move(ev));
}

static void log_event_dispatch(const UI::ViewEventID event_id,
                               const char *view_name, bool was_bounced)
{
    static constexpr std::array<const char *const,
                                static_cast<unsigned int>(UI::ViewEventID::LAST_VIEW_EVENT_ID) + 1>
        events
    {
        "NOP",
        "PLAYBACK_COMMAND_START",
        "PLAYBACK_COMMAND_STOP",
        "PLAYBACK_COMMAND_PAUSE",
        "PLAYBACK_PREVIOUS",
        "PLAYBACK_NEXT",
        "PLAYBACK_FAST_WIND_SET_SPEED",
        "PLAYBACK_SEEK_STREAM_POS",
        "PLAYBACK_MODE_REPEAT_TOGGLE",
        "PLAYBACK_MODE_SHUFFLE_TOGGLE",
        "NAV_SELECT_ITEM",
        "NAV_SCROLL_LINES",
        "NAV_SCROLL_PAGES",
        "NAV_GO_BACK_ONE_LEVEL",
        "SEARCH_COMMENCE",
        "SEARCH_STORE_PARAMETERS",
        "STORE_STREAM_META_DATA",
        "STORE_PRELOADED_META_DATA",
        "NOTIFY_AIRABLE_SERVICE_LOGIN_STATUS_UPDATE",
        "NOTIFY_NOW_PLAYING",
        "NOTIFY_STREAM_STOPPED",
        "NOTIFY_STREAM_PAUSED",
        "NOTIFY_STREAM_POSITION",
<<<<<<< HEAD
        "AUDIO_SOURCE_SELECTED",
        "AUDIO_SOURCE_DESELECTED",
        "AUDIO_PATH_CHANGED",
=======
        "NOTIFY_SPEED_CHANGED",
>>>>>>> 93e6cade
    };

    static_assert(events[events.size() - 1] != nullptr, "Table too short");

    msg_vinfo(MESSAGE_LEVEL_DEBUG, "Dispatch %s (%d) to view %s (%s)",
              events[static_cast<unsigned int>(event_id)],
              static_cast<int>(event_id), view_name,
              was_bounced ? "bounced" : "direct");
}

static void log_event_dispatch(const UI::BroadcastEventID event_id,
                               const char *view_name)
{
    static constexpr std::array<const char *const,
                                static_cast<unsigned int>(UI::BroadcastEventID::LAST_EVENT_ID) + 1>
        events
    {
        "NOP",
        "CONFIGURATION_UPDATED",
    };

    static_assert(events[events.size() - 1] != nullptr, "Table too short");

    msg_vinfo(MESSAGE_LEVEL_DEBUG, "Dispatch broadcast %s (%d) to view %s",
              events[static_cast<unsigned int>(event_id)],
              static_cast<int>(event_id), view_name);
}

void ViewManager::Manager::dispatch_event(UI::ViewEventID event_id,
                                          std::unique_ptr<const UI::Parameters> parameters)
{
    static constexpr const InputBouncer::Item global_bounce_table_data[] =
    {
        InputBouncer::Item(UI::ViewEventID::PLAYBACK_COMMAND_STOP, ViewNames::PLAYER),
        InputBouncer::Item(UI::ViewEventID::PLAYBACK_COMMAND_PAUSE, ViewNames::PLAYER),
        InputBouncer::Item(UI::ViewEventID::PLAYBACK_PREVIOUS, ViewNames::PLAYER),
        InputBouncer::Item(UI::ViewEventID::PLAYBACK_NEXT, ViewNames::PLAYER),
        InputBouncer::Item(UI::ViewEventID::PLAYBACK_FAST_WIND_SET_SPEED, ViewNames::PLAYER),
        InputBouncer::Item(UI::ViewEventID::PLAYBACK_SEEK_STREAM_POS, ViewNames::PLAYER),
        InputBouncer::Item(UI::ViewEventID::PLAYBACK_MODE_REPEAT_TOGGLE, ViewNames::PLAYER),
        InputBouncer::Item(UI::ViewEventID::PLAYBACK_MODE_SHUFFLE_TOGGLE, ViewNames::PLAYER),
        InputBouncer::Item(UI::ViewEventID::STORE_STREAM_META_DATA, ViewNames::PLAYER),
        InputBouncer::Item(UI::ViewEventID::STORE_PRELOADED_META_DATA, ViewNames::PLAYER),
        InputBouncer::Item(UI::ViewEventID::NOTIFY_NOW_PLAYING, ViewNames::PLAYER),
        InputBouncer::Item(UI::ViewEventID::NOTIFY_STREAM_STOPPED, ViewNames::PLAYER),
        InputBouncer::Item(UI::ViewEventID::NOTIFY_STREAM_PAUSED, ViewNames::PLAYER),
        InputBouncer::Item(UI::ViewEventID::NOTIFY_STREAM_POSITION, ViewNames::PLAYER),
        InputBouncer::Item(UI::ViewEventID::AUDIO_SOURCE_SELECTED, ViewNames::PLAYER),
        InputBouncer::Item(UI::ViewEventID::AUDIO_SOURCE_DESELECTED, ViewNames::PLAYER),
        InputBouncer::Item(UI::ViewEventID::AUDIO_PATH_CHANGED, ViewNames::PLAYER),
        InputBouncer::Item(UI::ViewEventID::SEARCH_STORE_PARAMETERS, ViewNames::SEARCH_OPTIONS),
        InputBouncer::Item(UI::ViewEventID::NOTIFY_AIRABLE_SERVICE_LOGIN_STATUS_UPDATE, ViewNames::BROWSER_INETRADIO),
    };

    static constexpr const ViewManager::InputBouncer global_bounce_table(global_bounce_table_data);

    if(!do_input_bounce(global_bounce_table, event_id, parameters))
    {
        log_event_dispatch(event_id, active_view_->name_, false);
        handle_input_result(active_view_->process_event(event_id,
                                                        std::move(parameters)),
                            *active_view_);
    }
}

void ViewManager::Manager::dispatch_event(UI::BroadcastEventID event_id,
                                          std::unique_ptr<const UI::Parameters> parameters)
{
    for(auto &view : all_views_)
    {
        log_event_dispatch(event_id, view.first.c_str());
        view.second->process_broadcast(event_id, parameters.get());
    }
}

void ViewManager::Manager::dispatch_event(UI::VManEventID event_id,
                                          std::unique_ptr<const UI::Parameters> parameters)
{
    switch(event_id)
    {
      case UI::VManEventID::NOP:
        break;

      case UI::VManEventID::OPEN_VIEW:
        {
            const auto params = UI::Events::downcast<UI::VManEventID::OPEN_VIEW>(parameters);

            if(params == nullptr)
                break;

            sync_activate_view_by_name(params->get_specific().c_str(), true);
        }

        break;

      case UI::VManEventID::TOGGLE_VIEWS:
        {
            const auto params = UI::Events::downcast<UI::VManEventID::TOGGLE_VIEWS>(parameters);

            if(params == nullptr)
                break;

            const auto &names(params->get_specific());
            sync_toggle_views_by_name(std::get<0>(names).c_str(),
                                      std::get<1>(names).c_str(), true);
        }

        break;

      case UI::VManEventID::INVALIDATE_LIST_ID:
        {
            const auto params =
                UI::Events::downcast<UI::VManEventID::INVALIDATE_LIST_ID>(parameters);

            if(params == nullptr)
                break;

            const auto &plist = params->get_specific();
            auto *const proxy = std::get<0>(plist);
            auto *const view =
                dynamic_cast<ViewFileBrowser::View *>(get_view_by_dbus_proxy(proxy));

            if(view == nullptr)
                BUG("Could not find view for D-Bus proxy");
            else if(view->list_invalidate(std::get<1>(plist), std::get<2>(plist)))
                update_view_if_active(view, DCP::Queue::Mode::FORCE_ASYNC);
        }

        break;

      case UI::VManEventID::NOTIFY_NOW_PLAYING:
        sync_activate_view_by_name(ViewNames::PLAYER, false);
        break;
    }
}

bool ViewManager::Manager::do_input_bounce(const ViewManager::InputBouncer &bouncer,
                                           UI::ViewEventID event_id,
                                           std::unique_ptr<const UI::Parameters> &parameters)
{
    const auto *item = bouncer.find(event_id);

    if(item == nullptr)
        return false;

    auto *const view = get_view_by_name(item->view_name_);

    if(view != nullptr)
    {
        log_event_dispatch(item->xform_event_id_, view->name_, true);
        handle_input_result(view->process_event(item->xform_event_id_,
                                                std::move(parameters)),
                            *view);
        return true;
    }

    BUG("Failed bouncing command %d, view \"%s\" unknown",
        static_cast<int>(event_id), item->view_name_);

    return false;
}

static ViewIface *lookup_view_by_name(ViewManager::Manager::ViewsContainer &container,
                                      const char *view_name)
{
    if(!is_view_name_valid(view_name))
        return nullptr;

    const auto &it = container.find(view_name);

    return (it != container.end()) ? it->second : nullptr;
}

static ViewIface *lookup_view_by_dbus_proxy(ViewManager::Manager::ViewsContainer &container,
                                            const void *dbus_proxy)
{
    if(dbus_proxy == nullptr)
        return nullptr;

    for(const auto &it : container)
    {
        auto *vfb = dynamic_cast<ViewFileBrowser::View *>(it.second);

        if(vfb != nullptr && vfb->owns_dbus_proxy(dbus_proxy))
            return vfb;
    }

    return nullptr;
}

void ViewManager::Manager::activate_view(ViewIface *view,
                                         bool enforce_reactivation)
{
    if(view == nullptr)
        return;

    if(!enforce_reactivation && view == active_view_)
        return;

    active_view_->defocus();

    active_view_ = view;
    active_view_->focus();

    dynamic_cast<ViewSerializeBase *>(active_view_)->serialize(dcp_transaction_queue_,
                                                               DCP::Queue::Mode::SYNC_IF_POSSIBLE,
                                                               debug_stream_);

    if(active_view_->is_browse_view_)
        last_browse_view_ = active_view_;
}

ViewIface *ViewManager::Manager::get_view_by_name(const char *view_name)
{
    return lookup_view_by_name(all_views_, view_name);
}

ViewIface *ViewManager::Manager::get_view_by_dbus_proxy(const void *dbus_proxy)
{
    return lookup_view_by_dbus_proxy(all_views_, dbus_proxy);
}

void ViewManager::Manager::sync_activate_view_by_name(const char *view_name,
                                                      bool enforce_reactivation)
{
    msg_info("Requested to activate view \"%s\"", view_name);
    activate_view(lookup_view_by_name(all_views_, view_name),
                  enforce_reactivation);
}

void ViewManager::Manager::sync_toggle_views_by_name(const char *view_name_a,
                                                     const char *view_name_b,
                                                     bool enforce_reactivation)
{
    msg_info("Requested to toggle between views \"%s\" and \"%s\"",
             view_name_a, view_name_b );

    ViewIface *view_a = lookup_view_by_name(all_views_, view_name_a);
    ViewIface *view_b = lookup_view_by_name(all_views_, view_name_b);

    ViewIface *next_view;

    if(view_a == view_b)
        next_view = view_a;
    else if(view_a == nullptr)
        next_view = view_b;
    else if(view_a == active_view_)
        next_view = view_b;
    else
        next_view = view_a;

    activate_view(next_view, enforce_reactivation);
}

bool ViewManager::Manager::is_active_view(const ViewIface *view) const
{
    return view == active_view_;
}

void ViewManager::Manager::update_view_if_active(const ViewIface *view,
                                                 DCP::Queue::Mode mode) const
{
    if(is_active_view(view))
        dynamic_cast<ViewSerializeBase *>(active_view_)->update(
            dcp_transaction_queue_, mode, debug_stream_);
}

void ViewManager::Manager::serialize_view_if_active(const ViewIface *view,
                                                    DCP::Queue::Mode mode) const
{
    if(is_active_view(view))
        dynamic_cast<ViewSerializeBase *>(active_view_)->serialize(
            dcp_transaction_queue_, mode, debug_stream_);
}

void ViewManager::Manager::serialize_view_forced(const ViewIface *view,
                                                 DCP::Queue::Mode mode) const
{
    dynamic_cast<ViewSerializeBase *>(const_cast<ViewIface *>(view))->serialize(
        dcp_transaction_queue_, mode, debug_stream_);
}

void ViewManager::Manager::hide_view_if_active(const ViewIface *view)
{
    if(is_active_view(view))
        handle_input_result(ViewIface::InputResult::SHOULD_HIDE, *active_view_);
}

void ViewManager::Manager::process_pending_events()
{
    while(true)
    {
        std::unique_ptr<UI::Events::BaseEvent> event = ui_events_.take();

        if(event == nullptr)
            return;

        if(auto *ev_vi = dynamic_cast<UI::Events::ViewInput *>(event.get()))
            dispatch_event(ev_vi->event_id_, std::move(ev_vi->parameters_));
        else if(auto *ev_bc = dynamic_cast<UI::Events::Broadcast *>(event.get()))
            dispatch_event(ev_bc->event_id_, std::move(ev_bc->parameters_));
        else if(auto *ev_vm = dynamic_cast<UI::Events::ViewMan *>(event.get()))
            dispatch_event(ev_vm->event_id_, std::move(ev_vm->parameters_));
        else
            BUG("Unhandled event");
    }
}

void ViewManager::Manager::busy_state_notification(bool is_busy)
{
    ViewSerializeBase *view = dynamic_cast<ViewSerializeBase *>(active_view_);
    log_assert(view != nullptr);

    view->add_base_update_flags(ViewSerializeBase::UPDATE_FLAGS_BASE_BUSY_FLAG);
    view->update(dcp_transaction_queue_, DCP::Queue::Mode::FORCE_ASYNC,
                 debug_stream_);
}

void ViewManager::Manager::configuration_changed_notification(const char *origin,
                                                              const std::array<bool, Configuration::DrcpdValues::NUMBER_OF_KEYS> &changed)
{
    auto params = UI::Events::mk_params<UI::EventID::CONFIGURATION_UPDATED>();
    auto &vec(params->get_specific_non_const());

    for(size_t i = 0; i < Configuration::DrcpdValues::NUMBER_OF_KEYS; ++i)
    {
        if(changed[i])
            vec.push_back(static_cast<Configuration::DrcpdValues::KeyID>(i));
    }

    store_event(UI::EventID::CONFIGURATION_UPDATED, std::move(params));
}<|MERGE_RESOLUTION|>--- conflicted
+++ resolved
@@ -204,13 +204,10 @@
         "NOTIFY_STREAM_STOPPED",
         "NOTIFY_STREAM_PAUSED",
         "NOTIFY_STREAM_POSITION",
-<<<<<<< HEAD
+        "NOTIFY_SPEED_CHANGED",
         "AUDIO_SOURCE_SELECTED",
         "AUDIO_SOURCE_DESELECTED",
         "AUDIO_PATH_CHANGED",
-=======
-        "NOTIFY_SPEED_CHANGED",
->>>>>>> 93e6cade
     };
 
     static_assert(events[events.size() - 1] != nullptr, "Table too short");
