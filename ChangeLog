--- conflicted
+++ resolved
@@ -1,4 +1,70 @@
-<<<<<<< HEAD
+2017-07-19  Robert Tiemann  <r.tiemann@ta-hifi.de>
+
+	* Version 3.8 released.
+
+	* Misc: Adapted to internal interfaces for changes made in list
+	  brokers v2.4.
+
+2017-06-08  Robert Tiemann  <r.tiemann@ta-hifi.de>
+
+	* Version 3.7 released.
+
+	* Misc: Better log messages in case of D-Bus method call failures.
+
+	* Misc: Improvements of introspection while debugging locking
+	  problems.
+
+2017-06-02  Robert Tiemann  <r.tiemann@ta-hifi.de>
+
+	* Version 3.6 released.
+
+	* Misc: Migration to new D-Bus configuration management code.
+
+	* Misc: Avoid bug warnings.
+
+2017-04-20  Robert Tiemann  <r.tiemann@ta-hifi.de>
+
+	* Version 3.5 released.
+
+	* Playback: Play icon is shown after resuming from pause. Regression
+	  was introduced in v3.4.
+
+	* Playback: Attempting to skip before first playable item during
+	  playback does not confuse the player anymore.
+
+	* Stability: Fix crash during fast skipping.
+
+2017-04-11  Robert Tiemann  <r.tiemann@ta-hifi.de>
+
+	* Version 3.4 released.
+
+	* Playback: Support fast forward, fast reverse and seeking. Fast
+	  winding modes are reported to the SPI slave so that they can be
+	  displayed.
+
+	* Playback: The play view is also left now after playing a list whose
+	  last file is not playable, or which contains no playable files at
+	  all.
+
+	* Playback: Handle list items with no associated URL correctly (by not
+	  attempting to play them).
+
+	* Skipping: A few minor fixes for fast sequences of skip requests.
+
+	* Skipping: Fix skipping over text files in both directions.
+
+2017-03-29  Robert Tiemann  <r.tiemann@ta-hifi.de>
+
+	* Version 3.3 released.
+
+	* Skipping: More fixes for fast sequences of skip requests.
+
+	* Stability: Fix occasional hangs and crashes caused by internal
+	  communication failures. Requires dcpd v3.2 for full effect as there
+	  was also a bug on the other side.
+
+	* Misc: Slightly faster startup.
+
 2017-03-21  Robert Tiemann  <r.tiemann@ta-hifi.de>
 
 	* Version 4.0 released.
@@ -23,74 +89,6 @@
 	* TA Control/Roon: Player permissions apply. There are only static
 	  permissions whereas Roon requires dynamic permissions, but it's a
 	  start.
-=======
-2017-07-19  Robert Tiemann  <r.tiemann@ta-hifi.de>
-
-	* Version 3.8 released.
-
-	* Misc: Adapted to internal interfaces for changes made in list
-	  brokers v2.4.
-
-2017-06-08  Robert Tiemann  <r.tiemann@ta-hifi.de>
-
-	* Version 3.7 released.
-
-	* Misc: Better log messages in case of D-Bus method call failures.
-
-	* Misc: Improvements of introspection while debugging locking
-	  problems.
-
-2017-06-02  Robert Tiemann  <r.tiemann@ta-hifi.de>
-
-	* Version 3.6 released.
-
-	* Misc: Migration to new D-Bus configuration management code.
-
-	* Misc: Avoid bug warnings.
-
-2017-04-20  Robert Tiemann  <r.tiemann@ta-hifi.de>
-
-	* Version 3.5 released.
-
-	* Playback: Play icon is shown after resuming from pause. Regression
-	  was introduced in v3.4.
-
-	* Playback: Attempting to skip before first playable item during
-	  playback does not confuse the player anymore.
-
-	* Stability: Fix crash during fast skipping.
-
-2017-04-11  Robert Tiemann  <r.tiemann@ta-hifi.de>
-
-	* Version 3.4 released.
-
-	* Playback: Support fast forward, fast reverse and seeking. Fast
-	  winding modes are reported to the SPI slave so that they can be
-	  displayed.
-
-	* Playback: The play view is also left now after playing a list whose
-	  last file is not playable, or which contains no playable files at
-	  all.
-
-	* Playback: Handle list items with no associated URL correctly (by not
-	  attempting to play them).
-
-	* Skipping: A few minor fixes for fast sequences of skip requests.
-
-	* Skipping: Fix skipping over text files in both directions.
-
-2017-03-29  Robert Tiemann  <r.tiemann@ta-hifi.de>
-
-	* Version 3.3 released.
-
-	* Skipping: More fixes for fast sequences of skip requests.
-
-	* Stability: Fix occasional hangs and crashes caused by internal
-	  communication failures. Requires dcpd v3.2 for full effect as there
-	  was also a bug on the other side.
-
-	* Misc: Slightly faster startup.
->>>>>>> 93e6cade
 
 2017-03-06  Robert Tiemann  <r.tiemann@ta-hifi.de>
 
